--- conflicted
+++ resolved
@@ -144,8 +144,8 @@
     "fft.irfft2": {b8, f16, f32, f64, i32, i64},
     "fft.irfftn": {b8, f16, f32, f64, i32, i64},
     "fft.rfft": {f16, f32, f64, b8, i32, i64},
-    "fft.rfft2": {f16, f32, f64},
-    "fft.rfftn": {f16, f32, f64},
+    "fft.rfft2": {f16, f32, f64, b8, i32, i64},
+    "fft.rfftn": {f16, f32, f64, b8, i32, i64},
 }
 
 inductor_skips["cuda"] = {
@@ -296,11 +296,6 @@
     "linalg.lstsq.grad_oriented": {f32, f64},
     "linalg.matrix_rank": {f32, f64},
     "linalg.matrix_rank.hermitian": {f32, f64},
-<<<<<<< HEAD
-    "linalg.pinv.singular": {f32, f64},
-    "linalg.householder_product": {f32},
-=======
->>>>>>> 29ee0807
     "masked.argmax": {f16, f32, f64, i32},
     "masked.argmin": {f16, f32, f64, i32},
     "masked_scatter": {f16, f32, f64},
@@ -414,7 +409,6 @@
     "linalg.lu_factor_ex": {"check_gradient": False},
 }
 
-<<<<<<< HEAD
 # passes with single input
 inductor_expected_failures_all_samples = defaultdict(dict)
 inductor_expected_failures_all_samples["cpu"] = {
@@ -603,25 +597,6 @@
     "renorm": {f16, f32, f64},
     "repeat": {b8, f16, f32, f64, i32, i64},
     "scatter": {b8, i64},
-=======
-# Always test with all sample for following ops
-inductor_all_samples = {
-    "softmax.with_dtype",
-    "index_add",
-    "index_copy",
-    "scatter_reduce.sum",
-    "select_scatter",
-    "squeeze",
-    "unsqueeze",
-    "sum",
-    "amax",
-    "amin",
-    "all",
-    "T",
-    "H",
-    "mT",
-    "mH",
->>>>>>> 29ee0807
 }
 
 
