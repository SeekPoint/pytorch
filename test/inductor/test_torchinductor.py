# Owner(s): ["module: inductor"]
import contextlib
import dataclasses
import functools
import glob
import importlib
import itertools
import os
import random
import shutil
import sys
import typing
import unittest
import weakref
from typing import Any, Callable
from unittest.mock import patch

import numpy as np

import torch

import torch._dynamo
from torch._dynamo.debug_utils import same_two_models
from torch._dynamo.testing import rand_strided, same
from torch.fx.experimental.proxy_tensor import make_fx
from torch.fx.passes.shape_prop import ShapeProp
from torch.nn import functional as F
from torch.testing import make_tensor
from torch.testing._internal.common_utils import (
    TEST_WITH_ASAN,
    TEST_WITH_ROCM,
    TestCase as TorchTestCase,
)
from torch.utils._python_dispatch import TorchDispatchMode
from torch.utils._pytree import tree_flatten, tree_unflatten

try:
    import sympy

    importlib.import_module("functorch")
    importlib.import_module("filelock")

    import torch._inductor.config
    from functorch.compile import config as functorch_config
    from torch._decomp import get_decompositions
    from torch._inductor import codecache, config, metrics, test_operators
    from torch._inductor.codegen.cpp import cexpr, CppOverrides, CppVecOverrides
    from torch._inductor.codegen.triton import texpr
    from torch._inductor.compile_fx import compile_fx, complex_memory_overlap
    from torch._inductor.ir import IndexingDiv, ModularIndexing
    from torch._inductor.overrides import (
        linear_permute_fusion,
        linear_transpose,
        permute_linear_fusion,
        permute_matmul_fusion,
        sink_cat_after_pointwise,
        transpose_linear,
        transpose_matmul,
    )
    from torch._inductor.sizevars import SizeVarAllocator
    from torch._inductor.utils import has_torchvision_roi_align, timed

    # This will only pass on pytorch builds newer than roughly 5/15/2022
    assert get_decompositions([torch.ops.aten.trace])
    # Requires functorch
    from torch._inductor.compile_fx import compile_fx_inner
except (ImportError, AssertionError) as e:
    sys.stderr.write(f"{type(e)}: {e}\n")
    if __name__ == "__main__":
        sys.exit(0)
    raise unittest.SkipTest("requires sympy/functorch/filelock") from e

from torch.testing._internal.inductor_utils import HAS_CPU, HAS_CUDA

HAS_MULTIGPU = HAS_CUDA and torch.cuda.device_count() >= 2
aten = torch.ops.aten
requires_cuda = functools.partial(unittest.skipIf, not HAS_CUDA, "requires cuda")
requires_multigpu = functools.partial(
    unittest.skipIf, not HAS_MULTIGPU, "requires multiple cuda devices"
)

torch._inductor.config.triton.autotune = False  # too slow


# For OneDNN bf16 path, OneDNN requires the cpu has intel avx512 with avx512bw,
# avx512vl, and avx512dq at least. So we will skip the test case if one processor
# is not meet the requirement.
@functools.lru_cache(maxsize=None)
def has_bf16_support():
    import sys

    if sys.platform != "linux":
        return False
    with open("/proc/cpuinfo", encoding="ascii") as f:
        lines = f.read()
    return all(word in lines for word in ["avx512bw", "avx512vl", "avx512dq"])


unary_list = [
    torch.nn.ReLU(),
    torch.nn.Sigmoid(),
    torch.nn.Tanh(),
    torch.nn.Hardswish(),
    torch.nn.LeakyReLU(0.1, inplace=False),
    torch.nn.Hardtanh(min_val=-0.5, max_val=4, inplace=False),
    torch.nn.GELU(approximate="none"),
    torch.nn.GELU(approximate="tanh"),
    torch.nn.ReLU6(),
    torch.nn.SiLU(),
<<<<<<< HEAD
    torch.nn.Hardsigmoid(),
    lambda x: F.relu(x),
    lambda x: F.sigmoid(x),
    lambda x: F.tanh(x),
    lambda x: F.hardswish(x),
    lambda x: F.leaky_relu(x, 0.1),
    lambda x: F.hardtanh(x, min_val=-0.5, max_val=4),
    lambda x: F.gelu(x, approximate="none"),
    lambda x: F.gelu(x, approximate="tanh"),
    lambda x: F.relu6(x),
    lambda x: F.silu(x),
    lambda x: F.hardsigmoid(x),
=======
>>>>>>> 20b1e011
]


binary_list = [
    lambda x, y: torch.add(x, y),  # call_function
    lambda x, y: torch.add(y, x),  # call_function
    lambda x, y: x.add(y),  # call_method
    lambda x, y: x.add_(y),  # call_method
    lambda x, y: torch.sub(x, y),  # call_function
    lambda x, y: x.sub(y),  # call_method
    lambda x, y: x.sub_(y),  # call_method
]


def requires_decomp(fn):
    """Decorator to disable test if a decomp is missing"""

    def wrap_test(test):
        @functools.wraps(test)
        def maybe_test(*args, **kwargs):
            if len(get_decompositions([fn])) == 0:
                raise unittest.SkipTest(f"requires decomp for {fn.__name__}")
            return test(*args, **kwargs)

        return maybe_test

    return wrap_test


PassFunc = Callable[[torch.fx.GraphModule, Any], torch.fx.GraphModule]


def chain_passes(*passes: PassFunc) -> PassFunc:
    def parent_pass(module: torch.fx.GraphModule, input: Any) -> torch.fx.GraphModule:
        for pass_ in passes:
            if isinstance(module, torch.fx.GraphModule):
                ShapeProp(module).propagate(*input)
            module = pass_(module)
        return module

    return parent_pass


def count_call(module: torch.fx.GraphModule, op: str, target_op: Any) -> int:
    return sum(
        [1 if (n.op == op and n.target == target_op) else 0 for n in module.graph.nodes]
    )


def count_call_function(module: torch.fx.GraphModule, target_op: Any) -> int:
    return count_call(module, "call_function", target_op)


def count_call_method(module: torch.fx.GraphModule, target_op: Any) -> int:
    return count_call(module, "call_method", target_op)


class TestCase(TorchTestCase):
    @classmethod
    def setUpClass(cls):
        super().setUpClass()
        cls._stack = contextlib.ExitStack()
        cls._stack.enter_context(patch.object(config, "debug", True))
        cls._stack.enter_context(patch.object(config.cpp, "min_chunk_size", 1))

    @classmethod
    def tearDownClass(cls):
        cls._stack.close()
        super().tearDownClass()


class ToTuple(torch.nn.Module):
    def forward(self, x):
        return (x,)


@dataclasses.dataclass
class InputGen:
    n: int
    device: str

    def dense(self):
        return torch.randn((self.n, self.n), device=self.device)

    def transposed(self):
        return self.dense().transpose(0, 1)

    def strided(self):
        return torch.randn((self.n * 2, self.n * 3), device=self.device)[
            self.n :, self.n :: 2
        ]

    def broadcast1(self):
        return torch.randn((self.n,), device=self.device)

    def broadcast2(self):
        return torch.randn((1, self.n, 1), device=self.device)

    def broadcast3(self):
        return torch.randn((1,), device=self.device)

    def double(self):
        return torch.randn((self.n, self.n), device=self.device, dtype=torch.double)

    def int(self):
        return torch.arange(self.n, device=self.device, dtype=torch.int32)


def compute_grads(args, kwrags, results, grads):
    def gather_leaf_tensors(args, kwargs):
        args, _ = tree_flatten(args)
        kwargs, _ = tree_flatten(kwargs)
        args = args + kwargs
        leaf_tensors = [
            arg for arg in args if isinstance(arg, torch.Tensor) and arg.requires_grad
        ]
        return leaf_tensors

    flat_results, _ = tree_flatten(results)
    flat_diff_results = [r for r in flat_results if r.requires_grad]
    assert len(flat_diff_results) > 0

    leaf_tensors = gather_leaf_tensors(args, kwrags)
    assert len(leaf_tensors) > 0
    return torch.autograd.grad(
        flat_diff_results,
        leaf_tensors,
        grads,
        allow_unused=True,
        retain_graph=True,
    )


def clone_preserve_strides(x):
    if not isinstance(x, torch.Tensor):
        return x
    buffer = torch.as_strided(x, (x.storage().size(),), (1,), 0).clone()
    out = torch.as_strided(buffer, x.size(), x.stride(), x.storage_offset())
    return out


@patch.object(torch._inductor.config.triton, "cudagraphs", False)
def check_model(
    self: TestCase,
    model,
    example_inputs,
    kwargs=None,
    *,
    atol=None,
    rtol=None,
    check_lowp=True,
    exact_dtype=True,
    nopython=True,
    copy_to_cuda=True,
    reference_in_float=True,
    assert_equal=True,
    check_gradient=False,
):
    kwargs = kwargs or {}
    torch._dynamo.reset()

    ref_inputs = [clone_preserve_strides(x) for x in example_inputs]
    ref_kwargs = kwargs
    has_lowp_args = False
    original_lowp_dtype = torch.half

    if reference_in_float:
        # check_lowp is ignored here, it's kept just to be able to call `common` with extra arg
        def upcast_fn(x):
            nonlocal has_lowp_args
            if isinstance(x, torch.Tensor) and (
                x.dtype == torch.float16 or x.dtype == torch.bfloat16
            ):
                has_lowp_args = True
                return x.float()
            else:
                return x

        def get_original_lowp_dtype(example_inputs):
            dtypes = [x.dtype for x in example_inputs if isinstance(x, torch.Tensor)]
            dtype_set = set(dtypes)
            return dtype_set.pop() if len(dtype_set) == 1 else torch.half

        ref_inputs = list(map(upcast_fn, example_inputs))
        ref_kwargs = {k: upcast_fn(v) for k, v in kwargs.items()}
        if has_lowp_args:
            original_lowp_dtype = get_original_lowp_dtype(example_inputs)
            if hasattr(model, "to"):
                model = model.to(torch.float)

    torch.manual_seed(0)

    correct = model(*ref_inputs, **ref_kwargs)
    # downcast the model back if needed
    if reference_in_float and has_lowp_args:
        if hasattr(model, "to"):
            model = model.to(original_lowp_dtype)

    torch._inductor.metrics.reset()

    called = False

    def compile_fx_wrapper(model_, example_inputs_):
        nonlocal called
        called = True
        return compile_fx(model_, example_inputs_)

    def run(*ex, **kwargs):
        return model(*ex, **kwargs)

    run = torch._dynamo.optimize(compile_fx_wrapper, nopython=nopython)(run)

    torch.manual_seed(0)
    actual = run(*example_inputs, **kwargs)
    # if not called:
    #     exp = torch._dynamo.explain(run, *example_inputs)
    #     print("Explain:", exp[0])
    #     for graph in exp[2]:
    #         print("Graph", graph)
    assert called, "Ran graph without calling compile_fx"
    assert type(actual) == type(correct)

    correct_flat, correct_spec = tree_flatten(correct)
    actual_flat, _ = tree_flatten(actual)
    if reference_in_float:
        correct_flat = tuple(
            y.to(x.dtype)
            if isinstance(y, torch.Tensor) and y.dtype.is_floating_point
            else y
            for x, y in zip(actual_flat, correct_flat)
        )
        correct = tree_unflatten(correct_flat, correct_spec)

    if assert_equal:
        self.assertEqual(
            actual,
            correct,
            atol=atol,
            rtol=rtol,
            equal_nan=True,
            exact_dtype=exact_dtype,
        )
        # In case of input mutations, check that inputs are the same
        self.assertEqual(
            ref_inputs,
            example_inputs,
            atol=atol,
            rtol=rtol,
            equal_nan=True,
            # our testing sometimes uses higher precision inputs for the reference
            exact_dtype=False,
        )
    else:
        for correct_val, actual_val in zip(correct_flat, actual_flat):
            if isinstance(correct_val, torch.Tensor):
                assert correct_val.device == actual_val.device
                assert correct_val.size() == actual_val.size()
                assert correct_val.stride() == actual_val.stride()
                assert correct_val.layout == actual_val.layout
                if exact_dtype:
                    assert correct_val.dtype == actual_val.dtype

    if check_gradient:

        # generate random unit norm gradients
        grads = [
            torch.rand(r.shape, device=r.device, dtype=r.dtype)
            for r in correct_flat
            if r.requires_grad
        ]
        for g in grads:
            g /= g.norm()

        correct_grad = compute_grads(ref_inputs, ref_kwargs, correct, grads)
        actual_grad = compute_grads(example_inputs, kwargs, actual, grads)

        self.assertEqual(
            actual_grad,
            correct_grad,
            atol=atol,
            rtol=rtol,
            equal_nan=True,
            exact_dtype=exact_dtype,
        )

    torch._dynamo.reset()


@patch.object(torch._inductor.config.triton, "cudagraphs", False)
def check_model_cuda(
    self: TestCase,
    model,
    example_inputs,
    kwargs=None,
    *,
    atol=None,
    rtol=None,
    check_lowp=True,
    exact_dtype=True,
    nopython=True,
    copy_to_cuda=True,
    reference_in_float=True,
    assert_equal=True,
    check_gradient=False,
):
    kwargs = kwargs or {}
    if hasattr(model, "to"):
        model = model.to("cuda")

    def copy_fn(x):
        # preserve strides of the input on the device
        if not isinstance(x, torch.Tensor):
            return x
        return torch.empty_strided(
            x.size(), x.stride(), device="cuda", dtype=x.dtype
        ).copy_(x)

    if copy_to_cuda:
        example_inputs = tuple(copy_fn(x) for x in example_inputs)

    check_model(
        self,
        model,
        example_inputs,
        kwargs,
        atol=atol,
        rtol=rtol,
        exact_dtype=exact_dtype,
        nopython=nopython,
        reference_in_float=reference_in_float,
        assert_equal=assert_equal,
        check_gradient=check_gradient,
    )

    if check_lowp:

        def downcast_fn(x):
            if not isinstance(x, torch.Tensor) or not x.dtype == torch.float:
                return x
            return torch.empty_strided(
                x.size(), x.stride(), device="cuda", dtype=torch.half
            ).copy_(x)

        example_inputs = list(map(downcast_fn, example_inputs))
        if hasattr(model, "to"):
            model = model.to(torch.half)
        check_model(
            self,
            model,
            example_inputs,
            kwargs,
            atol=atol,
            rtol=rtol,
            exact_dtype=exact_dtype,
            nopython=nopython,
            reference_in_float=reference_in_float,
            assert_equal=assert_equal,
            check_gradient=check_gradient,
        )


class SweepInputs2:
    input_gen_types1 = [
        "dense",
        "transposed",
        "strided",
        "broadcast1",
        "broadcast2",
        "broadcast3",
        "double",
        "int",
    ]
    input_gen_types2 = input_gen_types1
    gen = None

    @staticmethod
    def kernel(a, b):
        return (a + b,)

    @classmethod
    def gen_template(cls, name1, name2):
        def test(self):
            check_model(
                self,
                cls.kernel,
                (
                    getattr(cls.gen, name1)(),
                    getattr(cls.gen, name2)(),
                ),
            )

        test.__name__ = f"test_{cls.gen.device}_{name1}_{name2}"
        setattr(cls, test.__name__, test)

    @classmethod
    def populate(cls):
        for name1 in cls.input_gen_types1:
            for name2 in cls.input_gen_types2:
                cls.gen_template(name1, name2)


class TestIndexingSimplification(TorchTestCase):
    def test_indexing_simplification(self):
        sizevars = SizeVarAllocator()
        i0 = sympy.Symbol("i0")
        i1 = sympy.Symbol("i1")
        i2 = sympy.Symbol("i2")
        r3 = sympy.Symbol("r3")

        var_ranges = {i0: 3136, i1: 64, i2: 32, r3: 3}
        expr = (
            128 * i2
            + ModularIndexing(i1, 1, 64)
            + 64 * ModularIndexing(i1 + 64 * r3, 64, 2)
        )
        # check that `i1//64` is removed when i1 is always less than 64,
        # and the next simplificaton doesn't happen
        self.assertEqual(
            sizevars.simplify_with_ranges(expr, var_ranges),
            i1 + 128 * i2 + 64 * ModularIndexing(r3, 1, 2),
        )
        # all the modular indexing should be removed when the body cant be larger than the modulus
        var_ranges[r3] = 2
        self.assertEqual(
            sizevars.simplify_with_ranges(expr, var_ranges), i1 + 128 * i2 + 64 * r3
        )
        # if there are negative terms in ModularIndexing base, we cannot replace it with IndexingDiv
        expr = ModularIndexing(i1 - 15, 1, 64)
        self.assertEqual(
            sizevars.simplify_with_ranges(expr, var_ranges),
            ModularIndexing(i1 - 15, 1, 64),
        )
        # small terms should be kept if the rest is not guaranteed to be divisible
        self.assertEqual(
            sizevars.simplify_with_ranges(IndexingDiv(r3 + i2 + i1, 32), var_ranges),
            IndexingDiv(r3 + i2 + i1, 32),
        )

        expr = ModularIndexing(2 * i2 + r3, 1, 64)
        # modular indexing is removed if base is smaller than modulo
        self.assertEqual(sizevars.simplify_with_ranges(expr, var_ranges), 2 * i2 + r3)

        # check the same thing but with symbolic divisor
        self.assertEqual(IndexingDiv(r3 * i0, r3), i0)
        self.assertEqual(ModularIndexing(r3 * i0, r3, 10), ModularIndexing(i0, 1, 10))

        # (10*i) % 10 is always zero and should get optimized away
        self.assertEqual(
            ModularIndexing(i0 + i1 * 10, 1, 10), ModularIndexing(i0, 1, 10)
        )

        # ((20*i)//2) % 10 is always zero and should get optimized away
        self.assertEqual(
            ModularIndexing(i0 + i1 * 20, 2, 10), ModularIndexing(i0, 2, 10)
        )

        # the same things happens with symbolic divisor
        self.assertEqual(
            ModularIndexing(i0 + i1 * i2 * r3, i2, r3), ModularIndexing(i0, i2, r3)
        )

        # if there are negative terms, we cannot optimize away zero terms due to https://github.com/openai/triton/issues/619
        self.assertEqual(
            ModularIndexing(-i0 + i1 * 20, 2, 10), ModularIndexing(-i0 + i1 * 20, 2, 10)
        )
        self.assertEqual(
            ModularIndexing(-15 + i1 * 20, 2, 10), ModularIndexing(-15 + i1 * 20, 2, 10)
        )

        # Constant fold from divisor into base
        self.assertEqual(ModularIndexing(i0 * 4, 2, 10), ModularIndexing(i0 * 2, 1, 10))
        self.assertEqual(IndexingDiv(i0 * 4, 2), i0 * 2)

        # Nested modular indexing is correctly simplified
        var_ranges = {"i1": 13, "i2": 121}
        expr = ModularIndexing(ModularIndexing(121 * i1 + i2, 1, 784), 1, 28)
        self.assertEqual(sizevars.simplify_with_ranges(expr, var_ranges), expr)
        expr = ModularIndexing(ModularIndexing(121 * i1 + i2, 1, 784) + 1, 1, 28)
        self.assertEqual(sizevars.simplify_with_ranges(expr, var_ranges), expr)
        var_ranges = {"i2": 784}
        expr = ModularIndexing(ModularIndexing(i2, 1, 28), 7, 4)
        expected = IndexingDiv(ModularIndexing(i2, 1, 28), 7)
        self.assertEqual(sizevars.simplify_with_ranges(expr, var_ranges), expected)
        expr = ModularIndexing(ModularIndexing(i2, 1, 28) + 1, 7, 4)
        self.assertEqual(sizevars.simplify_with_ranges(expr, var_ranges), expr)

    def test_indexing_join(self):
        sizevars = SizeVarAllocator()
        i0 = sympy.Symbol("i0")
        i1 = sympy.Symbol("i1")
        i2 = sympy.Symbol("i2")

        # join two ModularIndexing calls into one larger one when possible
        expr1 = ModularIndexing(i0, 1, 32) + 32 * ModularIndexing(i0, 32, 4)
        self.assertEqual(
            sizevars.simplify_with_ranges(expr1, {}), ModularIndexing(i0, 1, 128)
        )

        # it should also work with a scale
        self.assertEqual(
            sizevars.simplify_with_ranges(2 * expr1, {}),
            2 * ModularIndexing(i0, 1, 128),
        )

        # it should work when divisor is not 1
        expr2 = ModularIndexing(i0, 3, 32) + 32 * ModularIndexing(i0, 32 * 3, 4)
        simplified = sizevars.simplify_with_ranges(expr2, {})
        self.assertEqual(simplified, ModularIndexing(i0, 3, 128))
        self.assertEqual(expr2.subs({i0: 39485}), simplified.subs({i0: 39485}))

        # it should not happen in this case as the modulus is wrong
        expr3 = ModularIndexing(i0, 1, 30) + 32 * ModularIndexing(i0, 32, 4)
        self.assertEqual(sizevars.simplify_with_ranges(expr3, {}), expr3)

        # check that it also works with a modulus>1
        expr4 = ModularIndexing(i0, 10, i1) + i1 * ModularIndexing(i0, i1 * 10, i2)
        res0 = expr4.subs({i0: 24056, i1: 13, i2: 19})
        simplified = sizevars.simplify_with_ranges(expr4, {})
        res1 = simplified.subs({i0: 24056, i1: 13, i2: 19})
        self.assertEqual(res0, res1)
        self.assertEqual(simplified, ModularIndexing(i0, 10, i1 * i2))

        # and also works with an offset
        self.assertEqual(
            sizevars.simplify_with_ranges(expr4 + 10, {}),
            ModularIndexing(i0, 10, i1 * i2) + 10,
        )

        # works for ModularIndexing + IndexingDiv
        expr5 = 197 * IndexingDiv(i0, 197) + ModularIndexing(i0, 1, 197)
        simplified = sizevars.simplify_with_ranges(expr5, {})
        self.assertEqual(simplified, i0)
        self.assertEqual(expr5.subs({i0: 39485}), simplified.subs({i0: 39485}))

        # works with a scale
        self.assertEqual(
            sizevars.simplify_with_ranges(2 * expr5, {}),
            2 * i0,
        )

        # divisor != 1
        expr6 = 197 * IndexingDiv(i0, 197 * 3) + ModularIndexing(i0, 3, 197)
        simplified = sizevars.simplify_with_ranges(expr6, {})
        self.assertEqual(simplified, IndexingDiv(i0, 3))
        self.assertEqual(expr6.subs({i0: 39485}), simplified.subs({i0: 39485}))


class CommonTemplate:
    @classmethod
    def install(my_cls, other_cls, suffix):  # noqa: B902
        for name, value in my_cls.__dict__.items():
            if name.startswith("test_"):
                setattr(other_cls, f"{name}_{suffix}", value)

    def test_bool(self):
        def fn(a, b):
            return (
                a + b,
                a * b,
                a & b,
                a | b,
                a ^ b,
                torch.logical_and(a, b),
                torch.logical_or(a, b),
                torch.logical_not(a),
                torch.sign(b),
            )

        self.common(
            fn,
            (
                torch.tensor([True, False, True, False]),
                torch.tensor([False, False, True, True]),
            ),
        )

    def test_add_const_int(self):
        def fn(a):
            return (a + 1,)

        self.common(fn, (torch.randn(32),))

    def test_add_const_float(self):
        def fn(a):
            return (a + 1.5,)

        self.common(fn, (torch.randn(32),))

    def test_add_inplace_permuted(self):
        def fn(x, y):
            return x.add_(y)

        x = torch.ones([2, 12, 13, 17]).transpose(1, 2)
        y = torch.randn([2, 13, 1, 17])

        self.common(fn, (x, y))

    def test_abs(self):
        def fn(a):
            return (a / (torch.abs(a) + 1),)

        self.common(fn, (torch.randn(17),))

    def test_sgn(self):
        def fn(a):
            return torch.sgn(a), torch.sgn(a + 1) - 1

        self.common(fn, [torch.linspace(-10, 10, 41)])

    def test_sgn_extremal(self):
        def fn(a):
            return (torch.sgn(a),)

        self.common(fn, [torch.tensor([np.nan, np.inf, -np.inf, 0])])

    def test_max_min(self):
        def fn(a, b):
            return (torch.maximum(a, b), torch.minimum(a, b))

        self.common(fn, (torch.randn(8), torch.randn(8)))
        t1 = torch.randn(8)
        t1[0] = float("nan")
        t2 = torch.randn(8)
        t2[1] = float("nan")
        self.common(fn, (t1, t2))

    def test_horizonal_fusion1(self):
        def fn(a, b, c):
            return (a + b, a - c, b * c)

        self.common(
            fn, (torch.randn(8, 16, 16), torch.randn(8, 16, 16), torch.randn(1, 16, 1))
        )

    def test_horizonal_fusion2(self):
        def fn(a, b, c):
            return a + 1, b + 2, c + 3

        self.common(fn, (torch.randn(8, 16, 8), torch.randn(8, 16), torch.randn(16, 8)))

    def test_vertical_fusion1(self):
        def fn(sa, ct, p):
            # From torchbench.pyhpc_equation_of_state
            v17 = -3.087032500374211e-7
            v18 = -1.988366587925593e-8
            v19 = -1.061519070296458e-11
            v20 = 1.550932729220080e-10
            t15 = v19 * ct
            t19 = v17 + ct * (v18 + t15) + v20 * sa
            t20 = 1.0 / t19
            t128 = t19 * p
            return t20 + t128

        self.common(
            fn,
            (
                torch.randn(204, 204, 26),
                torch.randn(204, 204, 26),
                torch.randn(26),
            ),
        )
        self.assertEqual(torch._inductor.metrics.generated_kernel_count, 1)

    def test_forced_buffer_realize(self):
        # Test torch._test_inductor_realize forces a buffer to be realized
        def fn(a):
            b = test_operators.realize(a * 2)
            return (b * 2,)

        self.common(fn, (torch.randn(10),))
        self.assertEqual(torch._inductor.metrics.ir_nodes_pre_fusion, 2)

    def test_scheduler_vertical_fusion1(self):
        realize = test_operators.realize

        def fn(sa, ct, p):
            # From torchbench.pyhpc_equation_of_state
            v17 = -3.087032500374211e-7
            v18 = -1.988366587925593e-8
            v19 = -1.061519070296458e-11
            v20 = 1.550932729220080e-10
            t15 = realize(v19 * ct)
            t19 = realize(v17 + ct * (v18 + t15) + v20 * sa)
            t20 = realize(1.0 / t19)
            t128 = realize(t19 * p)
            return t20 + t128

        self.common(
            fn,
            (
                torch.randn(204, 204, 26),
                torch.randn(204, 204, 26),
                torch.randn(26),
            ),
        )
        self.assertEqual(torch._inductor.metrics.ir_nodes_pre_fusion, 5)
        self.assertEqual(
            torch._inductor.metrics.generated_kernel_count,
            1 if self.device == "cuda" else 3,
        )

    def test_sum1(self):
        def fn(a, b):
            return ((a + b).sum(-1),)

        self.common(fn, (torch.randn(8, 8), torch.randn(8, 8)))

    def test_sum2(self):
        def fn(a, b):
            return ((a + b).sum([1, 2]), (a + b).sum(-1))

        self.common(fn, (torch.randn(8, 9, 3, 21), torch.randn(8, 9, 3, 21)))

    def test_sum3(self):
        def fn(a, b):
            r1 = a + b
            r2 = r1.sum(-1)
            r3 = torch.squeeze(b) + 10
            return (r1, r2, r3)

        # Mismatched elements: 2 / 10 (20.0%)
        # Greatest absolute difference: 0.0029296875 at index (8,) (up to 1e-05 allowed)
        # Greatest relative difference: 0.0017482517482517483 at index (6,) (up to 0.001 allowed)
        self.common(fn, (torch.randn(10, 10), torch.randn(1, 10)), atol=1e-5, rtol=2e-3)

    def test_sum4(self):
        def fn(a):
            b = a + 1
            c = b.sum(-1)
            d = c + 3
            e = d.sum(-1)
            f = e + 5
            return (f, e, d, c, b)

        self.common(fn, (torch.randn(1, 16, 8, 8),))

    def test_sum5(self):
        def fn(a):
            b = a + 1
            c = b.sum(-1)
            d = c + 3
            e = d.sum(-1)
            f = e + 5
            return (f,)

        self.common(fn, (torch.randn(1, 17, 8, 9),))

    def test_reduction1(self):
        def fn(a):
            return (a.sum(), a.max(), a.min(), a.argmax(), a.argmin())

        self.common(fn, (torch.tensor([float("-inf"), 0.0, float("inf")]),))

    def test_reduction2(self):
        def fn(a):
            # FIXME: a.argmax
            return (a.sum(), a.max(), a.min(), a.argmin())

        self.common(fn, (torch.full((4,), float("inf")),))

    def test_reduction3(self):
        def fn(a):
            # FIXME: a.argmin
            return (a.sum(), a.max(), a.min(), a.argmax())

        self.common(fn, (torch.full((4,), float("-inf")),))

    def test_reduction4(self):
        if self.device == "cpu":
            raise unittest.SkipTest("Non-deterministic CPU results")

        def fn(a):
            return (a.argmax(-1), a.argmin(-1))

        inputs = (torch.ones(128), torch.ones(4, 4, 1))
        for i in inputs:
            self.common(fn, (i,))

    @patch.object(config, "dynamic_shapes", False)
    def test_unroll_small_reduction(self):
        def fn(x):
            val1, index1 = x.min(-1)
            val2, index2 = x.max(-1)
            return (
                val1,
                index1,
                val2,
                index2,
                x.sum(-1),
                (x > 1).any(-1),
                (x > 0).all(-1),
                x.argmin(-1),
                x.argmax(-1),
                x.amin(-1),
                x.amax(-1),
            )

        with patch.object(config, "unroll_reductions_threshold", 8):
            # small sized reductions will get unrolled
            self.common(fn, (torch.randn(8, 3),))
        torch._dynamo.reset()
        with patch.object(config, "unroll_reductions_threshold", 1):
            # make sure things also work if they aren't unrolled
            self.common(fn, (torch.randn(8, 3),))

    def test_multilayer_low_prec(self):
        # fp16 nyi for cpu
        if self.device == "cpu":
            raise unittest.SkipTest("requires CUDA")

        def fn(a):
            return torch.mean(a)

        self.common(fn, ((torch.rand((10, 3, 352, 352), dtype=torch.float16),)))

    def test_expanded_reduction(self):
        if self.device == "cpu":
            raise unittest.SkipTest(
                "https://github.com/pytorch/torchdynamo/issues/1697"
            )

        def fn(x, y):
            z = x * y
            return z.sum((0, 1))

        self.common(fn, (torch.randn(2, 197, 256), torch.randn(2, 1, 256)))

    def test_min_max_reduction(self):
        def fn(a, b):
            return ((a + b).max(), (a + b).min(), torch.amax(a + 1, keepdim=True))

        self.common(fn, (torch.randn(8, 8), torch.randn(8, 8)))

    def test_sum_int(self):
        def fn(x):
            return 2 * x.sum(-1) + x.sum()

        dtypes = torch.bool, torch.uint8, torch.int
        inps = [torch.randint(2, (64,), dtype=dtype) for dtype in dtypes]
        for i in inps:
            self.common(fn, (i,), check_lowp=False)

    def test_sum_dtype(self):
        def fn(x):
            return x * x.sum(-1, dtype=torch.double) + x.sum(dtype=torch.double)

        self.common(fn, (torch.ones(32, 32) * 70,))

    def test_clamp(self):
        def fn(a, b):
            return (a.clamp(-0.1, 0.1), b.clamp(0), torch.clamp(a + b, max=0))

        self.common(fn, (torch.randn(8, 8), torch.randn(8, 8)))

    def test_arange1(self):
        def fn(x):
            rng1 = torch.arange(8 * 8, dtype=torch.float32, device=x.device).view(8, 8)
            rng2 = torch.arange(10, 18, device=x.device)
            tmp = x * rng1
            return tmp, tmp + rng2

        self.common(fn, (torch.randn(8, 8),))

    def test_arange2(self):
        def fn(x):
            rng1 = torch.arange(8, device=x.device)
            return (x + rng1,)

        self.common(fn, (torch.randint(4, (8, 8)),), check_lowp=False)

    def test_arange3(self):
        def fn(x):
            return x + torch.ops.aten.arange.start_step(
                0, 53, 4, dtype=torch.int64, device=x.device
            )

        self.common(fn, (torch.randn(14),))

    def test_arange4(self):
        def fn(x):
            return x - torch.arange(512, -512, -1.0, device=x.device)

        self.common(fn, (torch.randn(1024),))

    def test_linspace1(self):
        def fn(x):
            return torch.linspace(0.125, 0.875, 7, device=x.device) + x

        self.common(fn, (torch.randn(1, 7),))

    def test_linspace2(self):
        def fn(x):
            return torch.linspace(0, 2, 1, device=x.device) + x

        self.common(fn, (torch.randn(1, 1),))

    def test_linspace3(self):
        def fn(x):
            return torch.linspace(0, 2, 0, device=x.device)

        self.common(fn, (torch.Tensor([]),))

    def test_tensor1(self):
        def fn(x):
            return torch.tensor([1], device=x.device) + x, torch.tensor(
                5, device=x.device
            )

        self.common(fn, (torch.randn(10),))

    def test_tensor2(self):
        def fn(x):
            return torch.tensor(list(range(2, 40, 2)), device=x.device) + x

        self.common(fn, (torch.randn(1),))

    def test_tensor3(self):
        def fn(x):
            return (
                torch.tensor([], device=x.device),
                torch.tensor([1, 2], device=x.device) + 1,
                torch.tensor([1, 2, 3], device=x.device) + 2,
                torch.tensor([1, 2, 3, 4], device=x.device) + x,
            )

        self.common(fn, [torch.randn(4)])

    def test_views1(self):
        def fn1(x, y):
            return (x.view(size2) + y,)

        def fn2(x, y):
            return ((x + 1).view(size2) + y,)

        views = [
            ([5 * 7], [5, 7]),
            ([2 * 3 * 4 * 5 * 6 * 7], [2, 3, 4, 5, 6, 7]),
            ([2 * 3, 4, 5, 6 * 7], [2, 3, 4, 5, 6, 7]),
            ([10 * 5, 20], [10, 5, 20]),
            ([1, 10, 1], [10]),
            ([10, 1, 10, 1, 10], [10, 100]),
            ([2, 2, 2, 2], [4, 4]),
        ]
        for size1, size2 in views:
            self.common(fn1, (torch.randn(size1), torch.randn(size2)))
            self.common(fn2, (torch.randn(size1), torch.randn(size2)))

        for size2, size1 in views:
            self.common(fn1, (torch.randn(size1), torch.randn(size2)))
            self.common(fn2, (torch.randn(size1), torch.randn(size2)))

    def test_views2(self):
        def fn1(x):
            return (x.view(size2) + 1,)

        def fn2(x):
            return ((x * 2).view(size2) + 1,)

        for size1, size2 in [
            ([2, 2, 2, 2], [4, -1]),
            ([10, 1, 10, 1, 10], [-1, 100]),
            ([10 * 5, 20], [10, -1, 20]),
        ]:
            self.common(fn1, (torch.randn(size1),))
            self.common(fn2, (torch.randn(size1),))

    def test_views3(self):
        # example taken from hf_BigBird
        def forward(arg1, arg2):
            index = torch.ops.aten.index(arg1, [arg2])
            view_1 = torch.ops.aten.view(index, [1, 2232, 64])
            view_2 = torch.ops.aten.view(view_1, [1, 12, 62, 192])
            return view_2

        self.common(
            forward,
            (
                rand_strided((64, 64), (64, 1), torch.float32),
                rand_strided((2232,), (1,), torch.int64),
            ),
        )

    def test_relu(self):
        def fn(a, b):
            return (torch.relu(a), torch.relu(a + b) / 10)

        self.common(fn, (torch.randn(8, 8), torch.randn(8, 8)))

    def test_exp(self):
        def fn(a, b):
            return (torch.exp(a), torch.exp(a + b))

        self.common(fn, (torch.randn(8, 8), torch.randn(8, 8)))

    def test_sigmoid(self):
        def fn(a, b):
            return (torch.sigmoid(a), torch.sigmoid(a + b))

        self.common(fn, (torch.randn(8, 8), torch.randn(8, 8)))

    def test_round(self):
        def fn(a, b):
            return torch.round(a), torch.round(b + 1), torch.round(a, decimals=2)

        # without manual_seed, there is some chance this test fails due to:
        # https://github.com/openai/triton/issues/530
        torch.manual_seed(0)

        # with *100 we are always getting a number exactly at .5 which we don't do right in half
        self.common(fn, (torch.randn(8, 8) * 100, torch.randn(8, 8) * 10))

    def test_round_correctness(self):
        if self.device == "cuda":
            raise unittest.SkipTest("need to debug tl.libdevice on A100/V100")

        def fn(a):
            return torch.round(a)

        self.common(
            fn,
            [torch.arange(-10, 10, 0.1, dtype=torch.float64)],
            check_lowp=False,
        )

    def test_silu(self):
        def fn(a):
            return (torch.nn.functional.silu(a),)

        self.common(fn, (torch.randn(8, 8),))

    # TODO(voz): Re-enable this test ASAP https://github.com/pytorch/pytorch/issues/82763
    @unittest.skip("Skipping due to op bugs")
    def test_nan_to_num(self):
        def fn(a):
            return (
                torch.nan_to_num(a),
                torch.nan_to_num(a, nan=3.0),
                torch.nan_to_num(a, nan=None),
                torch.nan_to_num(a, posinf=4.0),
                torch.nan_to_num(a, neginf=5.0),
                torch.nan_to_num(a, nan=3.0, posinf=4.0, neginf=5.0),
            )

        self.common(
            fn,
            (torch.tensor((float("nan"), float("inf"), float("-inf"), 1.0)),),
            check_lowp=False,  # a much more elaborate test is required to match finfo max's for float and half
        )

    def test_div1(self):
        def fn(a, b):
            return (
                aten.div(a, b, rounding_mode=None),
                aten.div(a, b, rounding_mode="floor"),
                aten.div(a, b, rounding_mode="trunc"),
                a / b,
                a // b,
            )

        self.common(fn, (torch.randn(8, 8) * 100, torch.randn(8, 8) * 100))

    def test_div2(self):
        def fn(a, b):
            return (
                aten.div(a, b, rounding_mode=None),
                aten.div(a, b, rounding_mode="floor"),
                aten.div(a, b, rounding_mode="trunc"),
                a / b,
                a // b,
            )

        self.common(fn, (torch.randint(-100, 100, [8, 8]), 100 * torch.randn(8, 8)))

    def test_div3(self):
        def fn(a, b):
            return (
                aten.div(a, b, rounding_mode=None),
                aten.div(a, b, rounding_mode="floor"),
                aten.div(a, b, rounding_mode="trunc"),
                a / b,
                a // b,
            )

        a = torch.randint(1, 100, [8, 8])
        self.common(fn, (a * 2, a))

    def test_div4(self):
        def fn(a, b):
            return (
                aten.div(a, b, rounding_mode=None),
                aten.div(a, b, rounding_mode="floor"),
                aten.div(a, b, rounding_mode="trunc"),
                a / b,
                a // b,
            )

        self.common(
            fn,
            (torch.randint(-100, 0, [8, 8]), torch.randint(1, 10, [8, 8])),
        )

    def test_div5(self):
        def fn(a, b):
            return (
                aten.div(a, b, rounding_mode=None),
                aten.div(a, b, rounding_mode="floor"),
                aten.div(a, b, rounding_mode="trunc"),
                a / b,
                a // b,
            )

        # divide a scalar
        self.common(fn, (torch.randint(-100, 0, [8, 8]), 16))

    def test_div6(self):
        def fn(a, b):
            return (
                aten.div(a, b, rounding_mode=None),
                aten.div(a, b, rounding_mode="floor"),
                aten.div(a, b, rounding_mode="trunc"),
                a / b,
                a // b,
            )

        # treat boolean as integer
        self.common(
            fn,
            (torch.ones([8, 8], dtype=torch.bool), torch.randint(-100, -1, [8, 8])),
        )

    def test_div7(self):
        def fn(a, b):
            return (
                aten.div(a, b, rounding_mode=None),
                aten.div(a, b, rounding_mode="floor"),
                aten.div(a, b, rounding_mode="trunc"),
                a / b,
                a // b,
            )

        self.common(
            fn,
            (
                torch.randint(2**32, 2**40, [100, 100]),
                torch.randint(-10, -1, [100, 100]),
            ),
        )

    def test_div8(self):
        def fn(a, b):
            return (
                aten.div(a, b, rounding_mode=None),
                aten.div(a, b, rounding_mode="floor"),
                aten.div(a, b, rounding_mode="trunc"),
                a / b,
                a // b,
            )

        self.common(fn, (1024, 100))

    def test_div_zero_dim(self):
        def fn(a, b):
            return (
                aten.div(a, b, rounding_mode=None),
                aten.div(a, b, rounding_mode="floor"),
                aten.div(a, b, rounding_mode="trunc"),
                a / b,
                a // b,
            )

        for dtype in (torch.float32, torch.int64):
            self.common(
                fn,
                (
                    make_tensor(10, device="cpu", dtype=dtype),
                    make_tensor((), device="cpu", dtype=dtype, exclude_zero=True),
                ),
            )
            self.common(
                fn,
                (
                    make_tensor((), device="cpu", dtype=dtype),
                    make_tensor(10, device="cpu", dtype=dtype, exclude_zero=True),
                ),
            )

    def test_div_prim(self):
        def fn(a, b):
            return (torch.ops.prims.div(a, b),)

        for dtype in (torch.float32, torch.int64):
            self.common(
                fn,
                (
                    make_tensor(100, device="cpu", dtype=dtype),
                    make_tensor(100, device="cpu", dtype=dtype, exclude_zero=True),
                ),
            )

    def test_both_scalars(self):
        def fn(a, b):
            return (
                aten.add(a, b),
                aten.add(b, a),
                aten.sub(a, b),
                aten.sub(b, a),
                aten.mul(a, b),
                aten.mul(b, a),
            )

        self.common(fn, (4, 3.3), reference_in_float=False)

    def test_sum_keepdims(self):
        def fn(a, b):
            return (torch.sum(a + b, -1, keepdim=True),)

        self.common(fn, (torch.randn(8, 8), torch.randn(8, 8)))

    def test_softmax(self):
        def fn(a, b):
            return (torch.softmax(a + b, -1), torch.softmax(a, 0), torch.softmax(b, 1))

        self.common(fn, (torch.randn(8, 8), torch.randn(8, 8)))

    def test_log_softmax(self):
        def fn(a, b):
            return (F.log_softmax(a + b, -1), F.log_softmax(a, 0), F.log_softmax(b, 1))

        self.common(fn, (torch.randn(8, 8), torch.randn(8, 8)))

    def test_transpose(self):
        def fn(a, b):
            return (
                torch.t(a) + b,
                torch.transpose(b * 2, 0, 1) + 10,
            )

        self.common(fn, (torch.randn(8, 8), torch.randn(8, 8)))

    def test_permute(self):
        def fn(a):
            return (
                torch.permute(a + 1, [2, 1, 4, 0, 3]) + 2,
                torch.permute(a, [2, 1, 4, 0, 3]) + 2,
            )

        self.common(fn, (torch.randn(2, 2, 2, 2, 2),))

    def test_expand(self):
        def fn(a):
            return (
                (a + 1).expand(3, 4, 2, 3, 2) + 2,
                a.expand(2, 1, 2, 3, 2) + 2,
            ), a.expand(2, -1, 5, -1)

        self.common(fn, (torch.randn(2, 1, 2),))

    def test_squeeze1(self):
        def fn(a):
            return ((a + 1).squeeze() + 2, a.squeeze() + 2)

        self.common(fn, (torch.randn(1, 2, 1, 2, 2, 1, 1),))

    def test_squeeze2(self):
        def fn(a):
            return ((a + 1).squeeze(-1).squeeze(2) + 2, a.squeeze(0) + 2)

        self.common(fn, (torch.randn(1, 2, 1, 2, 2, 2, 1),))

    def test_simplify_loops(self):
        def fn(a, b):
            return a + b

        self.common(
            fn,
            (
                torch.randn(2, 3, 4, 5, 6),
                torch.randn(4, 2, 3, 5, 6).permute(1, 2, 0, 3, 4),
            ),
        )

    def test_unsqueeze(self):
        def fn(a):
            return (
                torch.unsqueeze(a + 1, -1) + 2,
                torch.unsqueeze(a, 2) + 2,
                torch.unsqueeze(a + 1, 0) + 2,
                torch.unsqueeze(a, -2) + 2,
            )

        self.common(
            fn,
            (
                torch.randn(
                    2,
                    2,
                    2,
                    2,
                ),
            ),
        )

    def test_unsqueeze_inplace(self):
        def fn(a):
            tmp1 = a + 1
            aten.unsqueeze_(tmp1, 2)
            tmp2 = aten.unsqueeze_(a + 1, 0) + 2
            return (tmp1, tmp2)

        self.common(
            fn,
            (
                torch.randn(
                    2,
                    2,
                    2,
                    2,
                ),
            ),
        )

    def test_addmm(self):
        def fn(a, b, c):
            return (torch.addmm(a + 1, b + 2, c + 3) + 4,)

        self.common(
            fn,
            (
                torch.randn(8, 8),
                torch.randn(8, 8),
                torch.randn(8, 8),
            ),
        )

    def test_linear1(self):
        mod = torch.nn.Sequential(
            torch.nn.Linear(8, 16),
            torch.nn.Sigmoid(),
            ToTuple(),
        )
        self.common(mod, (torch.randn(2, 8),))

    def test_linear2(self):
        mod = torch.nn.Sequential(
            torch.nn.Linear(8, 8),
            torch.nn.ReLU(),
            torch.nn.Linear(8, 8),
            torch.nn.ReLU(),
            torch.nn.Linear(8, 8),
            torch.nn.ReLU(),
            torch.nn.Linear(8, 8),
            torch.nn.ReLU(),
        )
        self.common(mod, (torch.randn(2, 8),))

    def test_bmm1(self):
        def fn(a, b):
            return (
                torch.bmm(a, b),
                torch.bmm(a + 1, b + 2) + 3,
            )

        self.common(
            fn,
            (
                torch.randn(2, 8, 8),
                torch.randn(2, 8, 8),
            ),
            check_lowp=False,
        )
        self.common(
            fn,
            (
                torch.randn(1, 16, 8),
                torch.randn(1, 8, 10),
            ),
            check_lowp=False,
        )

    def test_bmm2(self):
        def fn(a, b):
            return torch.bmm(a.permute(0, 2, 1), b)

        self.common(
            fn,
            (
                torch.randn(1, 8, 8),
                torch.randn(1, 8, 8),
            ),
            check_lowp=False,
        )

    def test_shape_prop_torch_ones(self):
        class Model(torch.nn.Module):
            def __init__(self):
                super(Model, self).__init__()

            def forward(self, attention_scores):
                extended_attention_mask = torch.ones(
                    8, 1, 1, 512, device=attention_scores.device
                )
                attention_scores = attention_scores + extended_attention_mask

                return attention_scores

        mod = Model().eval()
        with torch.no_grad():
            self.common(
                mod,
                (torch.randn(8, 12, 512, 512),),
            )

    # For gpu path, there has a accurcy issue,
    @unittest.skipIf(HAS_CUDA, "only support cpu conv bn test")
    def test_conv_bn_fuse(self):
        input_shapes = {1: (112,), 2: (112, 112), 3: (55, 55, 55)}
        conv_modules = {1: torch.nn.Conv1d, 2: torch.nn.Conv2d, 3: torch.nn.Conv3d}
        bn_modules = {
            1: torch.nn.BatchNorm1d,
            2: torch.nn.BatchNorm2d,
            3: torch.nn.BatchNorm3d,
        }
        options = itertools.product(
            [1, 2, 3],
            [True, False],
            [1, 3],
            [1, 2],
            [1, 4],
        )

        for (
            dim,
            bias,
            kernel_size,
            dilation,
            groups,
        ) in options:
            oC = 32 * groups
            iC = 3 * groups
            x_shape = (1, iC) + input_shapes[dim]
            mod = torch.nn.Sequential(
                conv_modules[dim](
                    iC,
                    oC,
                    kernel_size=kernel_size,
                    dilation=dilation,
                    groups=groups,
                    bias=bias,
                ),
                bn_modules[dim](oC),
            ).eval()
            test_memory_format = [torch.contiguous_format]
            # TODO: GPU path doesn't support channels_last now.
            if not HAS_CUDA and dim > 1:
                channels_last = (
                    torch.channels_last if dim == 2 else torch.channels_last_3d
                )
                test_memory_format.append(channels_last)
            for memory_format in test_memory_format:
                v = torch.randn(x_shape, dtype=torch.float32).to(
                    memory_format=memory_format
                )
                with torch.no_grad():
                    self.common(
                        mod,
                        (v,),
                    )

    # For gpu path, there has a accurcy issue,
    @unittest.skipIf(HAS_CUDA, "only support cpu conv bn test")
    def test_conv_functional_bn_fuse(self):
        # Define a BatchNorm using functional BN.
        class BatchNorm(torch.nn.BatchNorm2d):
            def __init__(
                self,
                num_features,
                eps=1e-5,
                momentum=0.1,
                affine=True,
                track_running_stats=True,
                device=None,
                dtype=None,
            ):
                factory_kwargs = {"device": device, "dtype": dtype}
                super(BatchNorm, self).__init__(
                    num_features,
                    eps=eps,
                    momentum=momentum,
                    affine=affine,
                    track_running_stats=track_running_stats,
                    **factory_kwargs,
                )

            def forward(self, x):
                if self.momentum is None:
                    exponential_average_factor = 0.0
                else:
                    exponential_average_factor = self.momentum

                if self.training and self.track_running_stats:
                    # TODO: if statement only here to tell the jit to skip emitting this when it is None
                    if self.num_batches_tracked is not None:  # type: ignore[has-type]
                        self.num_batches_tracked = self.num_batches_tracked + 1  # type: ignore[has-type]
                        if self.momentum is None:  # use cumulative moving average
                            exponential_average_factor = 1.0 / float(
                                self.num_batches_tracked
                            )
                        else:  # use exponential moving average
                            exponential_average_factor = self.momentum
                if self.training:
                    bn_training = True
                else:
                    bn_training = (self.running_mean is None) and (
                        self.running_var is None
                    )
                x = F.batch_norm(
                    x,
                    # If buffers are not to be tracked, ensure that they won't be updated
                    self.running_mean
                    if not self.training or self.track_running_stats
                    else None,
                    self.running_var
                    if not self.training or self.track_running_stats
                    else None,
                    self.weight,
                    self.bias,
                    bn_training,
                    exponential_average_factor,
                    self.eps,
                )
                return x

        v = torch.randn(1, 3, 556, 56, dtype=torch.float32)
        mod = torch.nn.Sequential(
            torch.nn.Conv2d(
                3,
                64,
                kernel_size=3,
                dilation=1,
                groups=1,
                bias=True,
            ),
            BatchNorm(64),
        ).eval()
        with torch.no_grad():
            self.common(
                mod,
                (v,),
            )

    @unittest.skipIf(HAS_CUDA, "only support cpu conv2d unary test")
    def test_conv2d_packed(self):
        x_shape = (1, 3, 56, 56)
        mod = torch.nn.Sequential(torch.nn.Conv2d(3, 64, 3, 3)).eval()
        v = torch.randn(x_shape, dtype=torch.float32)
        with torch.no_grad():
            self.common(
                mod,
                (v,),
            )

    # For gpu path, there has a accurcy issue,
    # see https://github.com/pytorch/pytorch/issues/87745.
    @unittest.skipIf(HAS_CUDA, "only support cpu conv2d unary test")
    def test_conv2d_unary(self):
        class M(torch.nn.Module):
            def __init__(
                self,
                unary_fn,
                in_channels,
                out_channels,
                **kwargs,
            ):
                super(M, self).__init__()
                self.conv = torch.nn.Conv2d(
                    in_channels,
                    out_channels,
                    **kwargs,
                )
                self.unary_fn = unary_fn

            def forward(self, x):
                x = self.conv(x)
                return self.unary_fn(x)

        test_memory_format = [torch.contiguous_format, torch.channels_last]
        options = itertools.product(
            unary_list,
            [True, False],
            [1, 3],
            [1, 2],
            [1, 4],
            ["same", 0],
            test_memory_format,
        )

        for (
            unary_fn,
            bias,
            kernel_size,
            dilation,
            groups,
            padding,
            memory_format,
        ) in options:
            oC = 32 * groups
            iC = 3 * groups
            x_shape = (1, iC, 112, 112)
            mod = M(
                unary_fn,
                iC,
                oC,
                kernel_size=kernel_size,
                padding=padding,
                dilation=dilation,
                groups=groups,
                bias=bias,
            ).eval()

            # TODO: add bf16 test for cpu path?
            # TODO: this test fails when requires_grad=False
            v = (
                torch.randn(x_shape, dtype=torch.float32, requires_grad=True)
                .add(1)
                .to(memory_format=memory_format)
            )
            with torch.no_grad():
                self.common(
                    mod,
                    (v,),
                )

    # For gpu path, there has a accurcy issue,
    # see https://github.com/pytorch/pytorch/issues/87745.
    @unittest.skipIf(HAS_CUDA, "only support cpu conv2d binary test")
    def test_conv2d_binary(self):
        class M(torch.nn.Module):
            def __init__(
                self,
                binary_fn,
                unary_fn,
                in_channels,
                out_channels,
                dilation,
                groups,
                padding,
                bias,
                **kwargs,
            ):
                super(M, self).__init__()
                self.conv1 = torch.nn.Conv2d(
                    in_channels,
                    out_channels,
                    dilation=dilation,
                    groups=groups,
                    padding=padding,
                    bias=bias,
                    **kwargs,
                )
                self.conv2 = torch.nn.Sequential(
                    torch.nn.Conv2d(
                        in_channels,
                        out_channels,
                        dilation=dilation,
                        groups=groups,
                        padding=padding,
                        bias=bias,
                        **kwargs,
                    )
                )
                self.binary_fn = binary_fn
                self.unary_fn = unary_fn

            def forward(self, x):
                x1 = self.conv1(x)
                x2 = self.conv2(x)
                return self.unary_fn(self.binary_fn(x1, x2))

        test_memory_format = [torch.contiguous_format, torch.channels_last]
        options = itertools.product(
            binary_list,
            unary_list[:2],
            [True, False],
            [1, 3],
            [1, 2],
            [1, 4],
            ["same", 0],
            test_memory_format,
        )

        for (
            binary_fn,
            unary_fn,
            bias,
            kernel_size,
            dilation,
            groups,
            padding,
            memory_format,
        ) in options:
            oC = 32 * groups
            iC = 3 * groups
            x_shape = (1, iC, 112, 112)
            mod = M(
                binary_fn,
                unary_fn,
                iC,
                oC,
                dilation,
                groups,
                padding,
                bias,
                kernel_size=kernel_size,
            ).eval()
            mod = mod.to(memory_format=memory_format)
            # TODO: add bf16 test
            v = torch.randn(x_shape, dtype=torch.float32).to(
                memory_format=memory_format
            )
            with torch.no_grad():
                self.common(
                    mod,
                    (v,),
                )

    def test_linear_packed(self):
        options = itertools.product([[2, 3, 10], [2, 10]], [True, False])
        for input_shape, bias in options:
            mod = torch.nn.Sequential(
                torch.nn.Linear(input_shape[-1], 30, bias=bias)
            ).eval()

            v = torch.randn(input_shape)
            with torch.no_grad():
                self.common(
                    mod,
                    (v,),
                )

    def test_linear_unary(self):
        class M(torch.nn.Module):
            def __init__(
                self,
                unary_fn,
                in_features,
                out_features,
                bias,
                **kwargs,
            ):
                super(M, self).__init__()
                self.linear = torch.nn.Linear(
                    in_features,
                    out_features,
                    bias,
                    **kwargs,
                )
                self.unary_fn = unary_fn

            def forward(self, x):
                x = self.linear(x)
                return self.unary_fn(x)

        options = itertools.product(unary_list, [[2, 3, 10], [2, 10]], [True, False])
        dtype = torch.bfloat16
        if has_bf16_support():
            for eltwise_fn, input_shape, bias in options:
                mod = M(eltwise_fn, input_shape[-1], 30, bias=bias).eval()
                # only fuse for linear when the dtype is bf16
                mod = mod.to(dtype)
                v = torch.randn(input_shape).to(dtype)
                with torch.no_grad():
                    self.common(
                        mod,
                        (v,),
                    )

    def test_linear_binary(self):
        class M(torch.nn.Module):
            def __init__(self, eltwise_fn, in_channels, out_channels, bias, **kwargs):
                super(M, self).__init__()
                self.linear = torch.nn.Linear(
                    in_channels, out_channels, bias=bias, **kwargs
                )
                self.eltwise = eltwise_fn

            def forward(self, x, y):
                x = self.linear(x)
                x = self.eltwise(x, y)
                return x

        options = itertools.product(binary_list, [[2, 3, 10], [2, 10]], [True, False])
        dtype = torch.bfloat16
        out_feature = 30
        if has_bf16_support():
            for binary_ops, input_shape, bias in options:
                mod = M(binary_ops, input_shape[-1], out_feature, bias).eval()

                # only fuse for linear when the dtype is bf16
                mod = mod.to(dtype)
                v = torch.randn(input_shape).to(dtype)
                other = torch.randn(input_shape[:-1] + [out_feature]).to(dtype)
                with torch.no_grad():
                    self.common(mod, (v, other), atol=2e-3, rtol=0.016)

    def test_gather1(self):
        def fn(a, b):
            return (
                torch.gather(a.expand([4, 5, 10, 6]), 3, b + 1),
                torch.gather(a.expand([4, 5, 10, 6]), -1, b + 1),
            )

        self.common(
            fn,
            (
                torch.randn([1, 1, 10, 6]),
                torch.randint(5, [4, 5, 10, 1], dtype=torch.int64),
            ),
        )

    def test_gather2(self):
        # 0d tensor
        def fn(a, b):
            return torch.gather(a, 0, b) + torch.gather(a, -1, b)

        x = torch.tensor(123)
        y = torch.tensor(0)
        self.assertEqual(fn(x, y), x + x)

    def test_slice1(self):
        def fn(a):
            return (
                a[:, :10, 0] + a[:, 10:, 0],
                (a + 1)[:, :10, 0] + (a + 1)[:, 10:, 0],
            )

        self.common(
            fn,
            (torch.randn([2, 20, 2]),),
        )

    def test_slice2(self):
        def fn(a):
            return (
                a[:-1, ::2, -1] + a[-1:, 1::2, -2],
                (a + 1)[:-1, ::2, -1] + (a + 2)[-1:, 1::2, -2],
            )

        self.common(
            fn,
            (torch.randn([2, 20, 2]),),
        )

    def test_split_with_sizes(self):
        def fn(a, sizes):
            return [t + 1.0 for t in torch.split(a * 2.0, sizes, -1)]

        self.common(fn, (torch.randn(2, 2, 10), [3, 3, 4]))
        self.common(fn, (torch.randn(2, 2, 10), [4, 3, 3]))
        self.common(fn, (torch.randn(2, 2, 10), [1, 2, 3, 4]))

    def test_split(self):
        def fn(a):
            t = torch.split(a, 3, -1)
            return (t[0], t[1], t[2], t[3])

        def fn2(a):
            return fn(a + 1)

        self.common(
            fn,
            (torch.randn([2, 2, 10]),),
        )

        self.common(
            fn2,
            (torch.randn([2, 2, 10]),),
        )

    def test_to_dtype(self):
        def fn(a, b):
            return (
                aten._to_copy(a, dtype=6),
                aten._to_copy(b + 1, dtype=6),
                aten.to(b, torch.float64),
                aten.to(b, torch.bool),
            )

        self.common(
            fn,
            (
                torch.randn([2, 2, 10]),
                torch.randn([2, 2, 10], dtype=torch.float64),
            ),
        )

    @requires_cuda()
    def test_to_device(self):
        def fn(a):
            if a.device.type == "cpu":
                return aten._to_copy(a, device=torch.device("cuda"), dtype=6, layout=0)
            else:
                return aten._to_copy(a, device=torch.device("cpu"), dtype=6, layout=0)

        self.common(
            fn,
            (torch.randn([2, 2, 10]),),
        )

    @requires_cuda()
    def test_to_device_constant(self):
        def fn(a):
            d1 = a.device.type
            if d1 == "cpu":
                d2 = "cuda"
            else:
                d2 = "cpu"

            const1 = torch.as_tensor(list(range(64)), device=d2)
            return (
                torch.arange(10, device=d2).to(d1) + a,
                const1.to(d1),
                (const1 + 1).to(d1),
            )

        self.common(
            fn,
            (torch.randn([10]),),
        )

    @requires_cuda()
    def test_multi_device(self):
        def fn(x):
            x = x + 1
            x = x + 2
            x = x.cuda()
            x = x + 3
            x = x + 4
            x = x.cpu()
            x = x + 5
            x = x + 6
            x = x.cuda()
            x = x + 7
            x = x + 8
            x = x.cpu()
            x = x + 9
            x = x + 10
            return x

        self.common(
            fn,
            (torch.randn([2, 2, 10]),),
            check_lowp=False,  # cpu doesn't understand fp16, and there are explicit .cpu() calls
        )

    @requires_multigpu()
    def test_multi_gpu_device(self):
        def fn(x, y):
            r = torch.ops.aten.div(x, y)
            r = r.to("cuda:1")
            return 2 * r

        self.common(fn, (torch.randn(4), torch.randn(4)), check_lowp=False)

    def test_unbind(self):
        def fn(a):
            return torch.unbind(a), torch.unbind(a, -1)

        self.common(
            fn,
            (torch.randn([4, 4, 4]),),
        )

    def test_convolution1(self):
        m = torch.nn.Sequential(
            torch.nn.Conv2d(5, 6, [3, 3]),
            torch.nn.ReLU(),
            ToTuple(),
        )

        self.common(
            m,
            (torch.randn([2, 5, 16, 16]),),
            # Mismatched elements: 10 / 2352 (0.4%)
            # Greatest absolute difference: 5.7220458984375e-05 at index (0, 3, 12, 12) (up to 1e-05 allowed)
            # Greatest relative difference: 0.06512477175897748 at index (0, 4, 11, 9) (up to 0.001 allowed)
            atol=6e-5,
            rtol=0.001,
        )

    def test_convolution2(self):
        def fn(x, w, b):
            # transposed conv
            return (aten.convolution(x, w, b, [4], [0], [1], True, [0], 1),)

        self.common(
            fn,
            (
                torch.randn([2, 32, 90]),
                torch.randn([32, 16, 8]),
                torch.randn([16]),
            ),
            check_lowp=False,
        )

    @unittest.skipIf(HAS_CUDA, "only support cpu channels_last")
    def test_conv2d_channels_last(self):
        m = torch.nn.Sequential(
            torch.nn.Conv2d(3, 3, 1, 1),
            ToTuple(),
        )
        # only weight is channels_last
        self.common(
            m.to(memory_format=torch.channels_last),
            (torch.randn([2, 3, 16, 16]),),
            check_lowp=False,
        )
        # only activation is channels_last
        self.common(
            m,
            (torch.randn([2, 3, 16, 16]).to(memory_format=torch.channels_last),),
            check_lowp=False,
        )
        # activation and weight are all channels_last
        self.common(
            m.to(memory_format=torch.channels_last),
            (torch.randn([2, 3, 16, 16]).to(memory_format=torch.channels_last),),
            check_lowp=False,
        )

    def test_conv2d_backward_channels_last(self):
        def fn(grad_output, inp, weight):
            convolution_backward_8 = torch.ops.aten.convolution_backward.default(
                grad_output,
                inp,
                weight,
                [320],
                [1, 1],
                [0, 0],
                [1, 1],
                False,
                [0, 0],
                1,
                [True, True, True],
            )
            return convolution_backward_8

        # only weight is channels_last
        self.common(
            fn,
            (
                torch.randn([2, 320, 8, 8]),
                torch.randn([2, 2048, 8, 8]),
                torch.randn([320, 2048, 1, 1]).to(memory_format=torch.channels_last),
            ),
            check_lowp=False,
        )

    @unittest.skipIf(HAS_CUDA, "only support cpu channels_last")
    def test_conv3d_channels_last(self):
        m = torch.nn.Sequential(
            torch.nn.Conv3d(3, 3, 1, 1),
            ToTuple(),
        )
        # only weight is channels_last
        self.common(
            m.to(memory_format=torch.channels_last_3d),
            (torch.randn([2, 3, 16, 16, 16]),),
        )
        # only activation is channels_last
        self.common(
            m,
            (torch.randn([2, 3, 16, 16, 16]).to(memory_format=torch.channels_last_3d),),
        )
        # activation and weight are all channels_last
        self.common(
            m.to(memory_format=torch.channels_last_3d),
            (torch.randn([2, 3, 16, 16, 16]).to(memory_format=torch.channels_last_3d),),
        )

    def test_adaptive_avg_pool2d1(self):
        def fn(x):
            return aten._adaptive_avg_pool2d(x, (6, 6)), aten._adaptive_avg_pool2d(
                x + 1, (2, 5)
            )

        self.common(
            fn,
            (torch.randn(2, 4, 16, 16),),
            check_lowp=False,
        )

        # lowering to avg_pool2d case
        self.common(
            fn,
            (torch.randn(2, 4, 3, 3),),
        )

        # no-op case
        self.common(
            fn,
            (torch.randn(2, 4, 6, 6),),
        )

    def test_adaptive_avg_pool2d2(self):
        # Big kernel size, use fallback
        def fn(x):
            return aten._adaptive_avg_pool2d(x, (4, 4))

        torch._inductor.metrics.generated_kernel_count = 0
        self.common(
            fn,
            (torch.randn(2, 4, 21, 21),),
            check_lowp=False,
        )
        self.assertEqual(torch._inductor.metrics.generated_kernel_count, 0)

    def test_max_pool2d1(self):
        def fn(x):
            return aten.max_pool2d_with_indices(x, [3, 3], [2, 2])

        self.common(
            fn,
            (torch.randn(2, 4, 16, 16),),
        )

    def test_max_pool2d2(self):
        def fn(x):
            return aten.max_pool2d_with_indices(x, [3, 3], [2, 2])

        self.common(
            fn,
            (torch.randn([16, 64, 55, 55]),),
        )

    def test_max_pool2d3(self):
        def fn(x):
            # with padding
            return aten.max_pool2d_with_indices(x, [3, 3], [2, 2], [1, 1])

        self.common(
            fn,
            (-torch.arange(1 * 8 * 8, dtype=torch.float32).view(1, 1, 8, 8),),
        )

    def test_max_pool2d4(self):
        def fn(x):
            # with padding
            return aten.max_pool2d_with_indices(x, [3, 3], [2, 2], [0, 0], [1, 1], True)

        self.common(
            fn,
            (torch.randn([2, 8, 111, 111]),),
        )

    def test_max_pool2d5(self):
        def fn(x):
            return aten.max_pool2d_with_indices(x, [3, 3], [])

        self.common(
            fn,
            (torch.randn([16, 64, 55, 55]),),
        )

    def test_max_pool2d6(self):
        # Too big kernel size, use fallback
        def fn(x):
            return aten.max_pool2d_with_indices(x, [13, 13], [])

        torch._inductor.metrics.generated_kernel_count = 0
        self.common(
            fn,
            (torch.randn([16, 64, 55, 55]),),
        )
        self.assertEqual(torch._inductor.metrics.generated_kernel_count, 0)

    def test_avg_pool2d1(self):
        def fn(x):
            return aten.avg_pool2d(x, [3, 3], [2, 2])

        self.common(
            fn,
            (torch.randn(2, 4, 16, 16),),
        )

    def test_avg_pool2d2(self):
        def fn(x):
            return aten.avg_pool2d(x, [3, 3], [2, 2])

        self.common(
            fn,
            (torch.randn([16, 64, 55, 55]),),
        )

    def test_avg_pool2d3(self):
        def fn(x):
            return aten.avg_pool2d(x, [3, 3], [2, 2], [1, 1])

        self.common(
            fn,
            (-torch.arange(1 * 8 * 8, dtype=torch.float32).view(1, 1, 8, 8),),
        )

    def test_avg_pool2d4(self):
        def fn(x):
            return aten.avg_pool2d(x, [3, 3], [2, 2], [0, 0], True)

        self.common(
            fn,
            (torch.randn([2, 8, 111, 111]),),
        )

    def test_avg_pool2d5(self):
        def fn(x):
            return aten.avg_pool2d(x, [3, 3], [2, 2], [1, 1], count_include_pad=False)

        self.common(
            fn,
            (-torch.arange(1 * 8 * 8, dtype=torch.float32).view(1, 1, 8, 8),),
        )

    def test_avg_pool2d6(self):
        def fn(x):
            return aten.avg_pool2d(x, [3, 3], [2, 2], [1, 1], divisor_override=3)

        self.common(
            fn,
            (-torch.arange(1 * 8 * 8, dtype=torch.float32).view(1, 1, 8, 8),),
        )

    def test_avg_pool2d7(self):
        # Large kernel size, use fallback
        def fn(x):
            return aten.avg_pool2d(x, [13, 13], [1, 1], [0, 0])

        torch._inductor.metrics.generated_kernel_count = 0
        self.common(
            fn,
            (-torch.arange(1 * 24 * 24, dtype=torch.float32).view(1, 1, 24, 24),),
        )
        self.assertEqual(torch._inductor.metrics.generated_kernel_count, 0)

    def test_alexnet_prefix(self):
        def forward(arg6, arg7, arg16):
            convolution = torch.ops.aten.convolution(
                arg16, arg7, arg6, [4, 4], [2, 2], [1, 1], False, [0, 0], 1
            )
            relu = torch.ops.aten.relu(convolution)
            max_pool2d_with_indices = torch.ops.aten.max_pool2d_with_indices(
                relu, [3, 3], [2, 2]
            )
            getitem = max_pool2d_with_indices[0]
            return (getitem,)

        self.common(
            forward,
            (
                rand_strided((64,), (1,), torch.float32, "cpu"),
                rand_strided((64, 3, 11, 11), (363, 121, 11, 1), torch.float32, "cpu"),
                rand_strided(
                    (16, 3, 224, 224), (150528, 50176, 224, 1), torch.float32, "cpu"
                ),
            ),
            # Mismatched elements: 127 / 746496 (0.0%)
            # Greatest absolute difference: 0.0009765625 at index (1, 62, 7, 16) (up to 1e-05 allowed)
            # Greatest relative difference: 0.05187467899332306 at index (14, 18, 11, 0) (up to 0.001 allowed)
            atol=1e-3,
            rtol=0.001,
        )

    def test_elu(self):
        def fn(x):
            return aten.elu(x, 1.6732632423543772, 1.0507009873554805) + 2, aten.elu(
                x + 1, 2, 3, 4
            )

        self.common(
            fn,
            (torch.randn([16, 16]),),
        )

    def test_tanh(self):
        def fn(x):
            return aten.tanh(x) + 2, aten.tanh(x + 1)

        self.common(
            fn,
            (torch.randn([16, 16]),),
        )

    def test_lgamma(self):
        def fn(x):
            return aten.lgamma(x) + 2, aten.cos(x + 1)

        self.common(
            fn,
            (torch.randn([16, 16]),),
        )

    def test_cos(self):
        def fn(x):
            return aten.cos(x) + 2, aten.cos(x + 1)

        self.common(
            fn,
            (torch.randn([16, 16]),),
        )

    def test_sin(self):
        def fn(x):
            return aten.sin(x) + 2, aten.sin(x + 1)

        self.common(
            fn,
            (torch.randn([16, 16]),),
        )

    def test_repeat(self):
        def fn(x):
            return (
                x.repeat(2, 2, 3, 1),
                x.repeat(8, 1, 1, 1),
                x.repeat(2, 1, 1, 1, 1, 1),
            )

        self.common(
            fn,
            (torch.randn([1, 2, 4, 8]),),
        )

    def test_embedding(self):
        m = torch.nn.Sequential(
            torch.nn.Embedding(10, 4, padding_idx=0),
            torch.nn.ReLU(),
            ToTuple(),
        )

        self.common(
            m,
            (torch.randint(10, [2, 8]),),
        )

    def test_mean(self):
        def fn(x):
            return (
                x.mean(),
                x.mean(-1),
                torch.mean(x, -2, keepdim=True),
                x.mean([0, 1]),
            )

        self.common(
            fn,
            (torch.randn([1, 2, 4, 8]),),
        )

    def test_var_mean(self):
        def fn(x):
            return (
                *torch.var_mean(x, -1),
                *torch.var_mean(x, [1, 3]),
            )

        self.common(
            fn,
            (torch.randn([1, 2, 4, 8]),),
        )

    @patch.object(config, "pick_loop_orders", True)
    def test_transposed_propagates(self):
        @torch._dynamo.optimize("inductor", nopython=True)
        def fn(x, y):
            return x + y

        a = torch.randn(1, 4, 4, 4, device=self.device).permute(0, 2, 3, 1)
        b = torch.randn(4, 4, 4, device=self.device).permute(1, 2, 0)
        c = fn(a, b)
        self.assertEqual(a.stride(), c.stride())
        self.assertEqual(c.stride()[2], 1)

    @requires_cuda()
    @patch.object(config.triton, "convolution", "triton")
    @patch.object(config.triton, "dense_indexing", "True")
    def test_triton_conv(self):
        @torch._dynamo.optimize("inductor", nopython=True)
        def triton_conv(
            x,
            w,
            bias,
            stride,
            padding,
            dilation,
            groups,
        ):
            y = torch.conv2d(x, w, bias, stride, padding, dilation, groups)
            return y

        stride, padding, dilation, groups = (1, 1), (0, 0), (1, 1), 1
        dtype = torch.float32
        x = torch.randn((32, 128, 32, 32), dtype=dtype, device=self.device)
        w = torch.randn((32, 128, 1, 1), dtype=dtype, device=self.device)
        bias = torch.randn((32), dtype=dtype, device=self.device)

        y = triton_conv(x, w, bias, stride, padding, dilation, groups)
        y_correct = torch.conv2d(x, w, bias, stride, padding, dilation, groups)
        self.assertTrue(same(y, y_correct, cos_similarity=True, tol=0.1))

    @requires_cuda()
    @patch.object(config.triton, "convolution", "autotune")
    @patch.object(config.triton, "dense_indexing", "True")
    def test_conv_autotune(self):
        @torch._dynamo.optimize("inductor", nopython=True)
        def triton_conv(
            x,
            w,
            bias,
            stride,
            padding,
            dilation,
            groups,
        ):
            y = torch.conv2d(x, w, bias, stride, padding, dilation, groups)
            return y

        stride, padding, dilation, groups = (1, 1), (0, 0), (1, 1), 1
        dtype = torch.float32
        x = torch.randn((32, 128, 32, 32), dtype=dtype, device=self.device)
        w = torch.randn((32, 128, 1, 1), dtype=dtype, device=self.device)
        bias = torch.randn((32), dtype=dtype, device=self.device)

        y = triton_conv(x, w, bias, stride, padding, dilation, groups)
        y_correct = torch.conv2d(x, w, bias, stride, padding, dilation, groups)
        self.assertTrue(same(y, y_correct, cos_similarity=True, tol=0.1))

    @patch.object(config.triton, "mm", "triton")
    def test_triton_mm2(self):
        @torch._dynamo.optimize("inductor", nopython=True)
        def fn(x, y):
            return torch.relu(torch.mm(x, y))

        N = 1024
        a = torch.randn([N, N], device=self.device, dtype=torch.float32)
        b = torch.randn([N, N], device=self.device, dtype=torch.float32)
        c1 = torch.relu(torch.mm(a, b))
        torch._inductor.metrics.reset()
        c = fn(a, b)
        assert torch.allclose(c1, c, atol=1e-3, rtol=1e-3)
        if self.device == "cuda":
            assert torch._inductor.metrics.generated_kernel_count == 1

    def test_std(self):
        def fn(x):
            return (
                torch.var(x, True),
                torch.var(x, False),
                torch.var(x, -1, True),
                torch.var(x, -1, False),
                torch.std(x, False),
                torch.std(x, [0, 1], True),
                torch.std(x, [0, 1], False),
                torch.std(x, -2, True, keepdim=True),
            )

        self.common(
            fn,
            (torch.randn([2, 4, 4, 8]),),
        )

    def test_embedding_bag(self):
        def fn(w, i, o):
            return aten._embedding_bag(w, i, o, False, 0, False, None)

        self.common(
            fn,
            (torch.randn([10, 4]), torch.randint(10, [8]), torch.tensor([0, 2, 6])),
        )

    def test_batch_norm_2d(self):
        m = torch.nn.Sequential(
            torch.nn.BatchNorm2d(10),
            torch.nn.ReLU(),
        )
        m.eval()
        self.common(m, (torch.randn([2, 10, 8, 8]),), check_lowp=False)
        self.common(
            m,
            (torch.randn([3, 10, 16, 16]),),
            check_lowp=False,  # too painful to match types of bn model
        )

    def test_layer_norm(self):
        m = torch.nn.Sequential(
            torch.nn.LayerNorm(32),
            torch.nn.ReLU(),
        )
        m.eval()
        self.common(m, (torch.randn([16, 32]),), check_lowp=False)
        if self.device != "cpu":
            self.assertEqual(torch._inductor.metrics.generated_kernel_count, 1)

    def test_transpose_add(self):
        def fn(a, b):
            return a.t() + b

        self.common(
            fn, (torch.randn([16, 32]), torch.randn([32, 16])), check_lowp=False
        )
        if self.device != "cpu":
            self.assertEqual(torch._inductor.metrics.generated_kernel_count, 1)

    def test_softmax_one_kernel(self):
        def fn(x):
            dim = 1
            x_max = torch.amax(x, dim, keepdim=True)
            unnormalized = torch.exp(x * x_max)
            result = unnormalized / torch.sum(unnormalized, dim, keepdim=True)
            return result

        self.common(fn, (torch.randn([16, 32]),), check_lowp=False)
        if self.device != "cpu":
            self.assertEqual(torch._inductor.metrics.generated_kernel_count, 1)

    def test_cauchy(self):
        def fn(x, y):
            return torch.sum(1 / (torch.unsqueeze(x, -1) - y))

        self.common(
            fn,
            (
                torch.randn(32),
                torch.randn(32),
            ),
            # Absolute difference: 0.0003662109375 (up to 0.0001 allowed)
            # Relative difference: 1.8804297408767818e-05 (up to 1e-05 allowed)
            atol=5 * 1e-4,
            rtol=5 * 1e-5,
            check_lowp=False,
        )
        if self.device != "cpu":
            self.assertEqual(torch._inductor.metrics.generated_kernel_count, 1)

    def test_gather_scatter(self):
        def fn(node_feat, edge_index):
            src_node_feat = node_feat[edge_index[0]]
            dst_node_feat = node_feat[edge_index[1]]
            edge_feat = src_node_feat - dst_node_feat + 1
            new_node_feat = torch.zeros_like(node_feat)
            new_node_feat.scatter_add_(
                0, edge_index[1].unsqueeze(-1).expand_as(edge_feat), edge_feat
            )
            return new_node_feat

        num_nodes = 16
        num_features = 32
        node_feat = torch.randn(num_nodes, num_features)
        edge_index = torch.randint(0, num_nodes, size=(2, num_nodes * 5))
        self.common(
            fn,
            (
                node_feat,
                edge_index,
            ),
            check_lowp=False,
        )
        if self.device != "cpu":
            self.assertEqual(torch._inductor.metrics.generated_kernel_count, 2)

    @patch.object(torch._inductor.config, "max_fusion_size", 1)
    def test_no_mega_fusion_during_lowering(self):
        n = 50

        def fn(*args):
            x = args[0]
            for i in range(n):
                x = torch.add(x, args[i])
            return x

        self.common(
            fn,
            [torch.randn(64) for _ in range(n)],
            check_lowp=False,
        )
        print("-->", torch._inductor.metrics.generated_kernel_count)
        if self.device != "cpu":
            self.assertTrue(torch._inductor.metrics.generated_kernel_count > 1)

    def test_move_arange(self):
        def fn(x):
            return torch.arange(len(x), device="cpu").to(x.device) + x

        self.common(fn, (torch.randn([32]),), check_lowp=False)
        # if we have a copy there will be more than 1 kernel
        self.assertEqual(torch._inductor.metrics.generated_kernel_count, 1)

    def test_leaky_relu(self):
        def fn(x):
            return aten.leaky_relu(x, 0.2) + 2, aten.leaky_relu(x + 1)

        self.common(
            fn,
            (torch.randn([16, 16]),),
        )

    def test_gelu(self):
        def fn(x):
            return aten.gelu(x) + 2, aten.gelu(x + 1)

        self.common(
            fn,
            (torch.randn([16, 16]),),
        )

    def test_clone(self):
        def fn(x):
            return aten.clone(x) + 2, aten.clone(x + 1)

        self.common(
            fn,
            (torch.randn([16, 16]),),
        )

    def test_masked_fill(self):
        def fn(mask, value):
            return aten.masked_fill(value, mask, -10000.0) + 2, aten.masked_fill(
                value / 2.0, torch.logical_not(mask), 667
            )

        self.common(
            fn,
            (
                torch.randint(0, 1, [1, 16], dtype=torch.bool),
                torch.randn([16, 16]),
            ),
        )

    def test_masked_fill_promotion(self):
        def fn(mask, value):
            return aten.masked_fill(value, mask, torch.tensor(3.5))

        opt_fn = torch._dynamo.optimize("inductor")(fn)
        for inp in (
            torch.randn(
                [16, 16],
                dtype=torch.float16 if self.device == "cuda" else torch.float32,
                device=self.device,
            ),
            torch.randint(16, (16, 16), device=self.device),
        ):

            inputs = (
                torch.randint(0, 1, [1, 16], dtype=torch.bool, device=self.device),
                inp,
            )
            self.assertEqual(fn(*inputs), opt_fn(*inputs))

    def test_fill1(self):
        def fn(x):
            tmp = torch.ones_like(x)
            return tmp, aten.fill.Scalar(tmp, 2)

        self.common(
            fn,
            (torch.randn([16, 16]),),
        )

    def test_fill2(self):
        def fn(x):
            tmp = torch.ones_like(x)
            return tmp, aten.fill.Tensor(tmp, torch.tensor(3.0))

        self.common(
            fn,
            (torch.randn([16, 16]),),
        )

    def test_pow1(self):
        def fn(x):
            return [aten.pow(x, e) for e in range(-8, 9)]

        self.common(
            fn,
            (torch.randn([16, 16]),),
        )

    def test_pow2(self):
        def fn(x):
            return aten.pow(1000, x), aten.pow(x, 1000)

        self.common(
            fn,
            (torch.randn([16, 16]),),
            # Mismatched elements: 9 / 256 (3.5%)
            # Greatest absolute difference: 2.491354329061828e+28 at index (6, 6) (up to 1e-05 allowed)
            # Greatest relative difference: 2.9793410720160818e-05 at index (4, 5) (up to 1.3e-06 allowed)
            atol=1e-5,
            rtol=3e-05,
        )

    def test_pow3(self):
        # power of 0.5 is special-cased, arbitrary power would still produce triton codegen error
        def fn(x):
            z = torch.tensor(0.123, device=self.device)
            w = z + x
            return torch.pow(w, 0.5)

        opt = torch._dynamo.optimize("inductor")(fn)
        input = torch.rand(())
        self.assertTrue(same(opt(input), fn(input)))

    def test_glu(self):
        def fn(x):
            return aten.glu(x, -1), aten.glu(x, 1), aten.glu(x, 2)

        self.common(
            fn,
            (torch.randn([8, 16, 8, 8]),),
        )

    def test_cat(self):
        def fn(a):
            tmp = a * 2
            return (
                torch.cat((a, a[:, :4] + 1, a + 2), -1),
                torch.cat((tmp, tmp), 0),
                torch.cat((tmp, tmp.double()), 0),
            )

        self.common(
            fn,
            (torch.randn([8, 16]),),
        )
        self.common(
            fn,
            (torch.randn([1, 3, 3, 16]).to(memory_format=torch.channels_last),),
        )

    def test_cat_upcasting(self):
        def fn(arg4_1, slice_7):
            cat_1 = aten.cat.default([arg4_1, slice_7], 1)
            return (cat_1,)

        self.common(
            fn,
            (
                torch.randn([8, 16], dtype=torch.float32),
                torch.randn([8, 20], dtype=torch.float16),
            ),
        )

    def test_cat_extern_kernel(self):
        def fn(x1, x2, x3, x4):
            x = torch.mm(x2, x3)
            s = torch.narrow(x, 1, 0, 100)
            x = torch.mm(s, x4)
            c = torch.cat((x, x1), 1)
            return (c,)

        self.common(
            fn,
            (
                torch.randn(256, 256),
                torch.randn(256, 1024),
                torch.randn(1024, 1600),
                torch.randn(100, 256),
            ),
            check_lowp=False,  # accuracy issues with relatively large matmuls
        )

    def test_stack(self):
        def fn(a, b):
            return torch.stack(
                [
                    a.expand(12, 16),
                    b.expand(12, 16),
                ],
                2,
            )

        self.common(fn, (torch.randn([1, 16]), torch.randn([12, 1])))

    def test_hardtanh(self):
        def fn(x):
            return F.hardtanh(x), F.hardtanh(x + 1), F.hardtanh(x - 1)

        self.common(
            fn,
            (torch.randn([64]),),
        )

    def test_hardsigmoid(self):
        def fn(x):
            return F.hardsigmoid(x), F.hardsigmoid(x + 3), F.hardsigmoid(x - 3)

        self.common(
            fn,
            (torch.randn([64]),),
        )

    def test_hardswish(self):
        def fn(x):
            return F.hardswish(x), F.hardswish(x + 3), F.hardswish(x - 3)

        self.common(
            fn,
            (torch.randn([64]),),
        )

    def test_rsqrt(self):
        def fn(x):
            return torch.rsqrt(x), torch.rsqrt(x + 1) - 2

        self.common(
            fn,
            (torch.randn([64]),),
        )

    def test_expm1(self):
        def fn(x):
            return torch.expm1(x), torch.expm1(x) * 2

        for dtype in (torch.float16, torch.float, torch.double, torch.int, torch.int64):
            self.common(
                fn,
                (torch.randn([64]).to(dtype=dtype),),
            )
            self.common(
                fn,
                (torch.arange(-1e-5, 1e-5, 1e-7).to(dtype=dtype),),
            )

    def test_log1p(self):
        def fn(x):
            return torch.log1p(x), torch.log1p(x) * 2

        for dtype in (torch.float16, torch.float, torch.double, torch.int, torch.int64):
            self.common(
                fn,
                (torch.randn([64]).to(dtype=dtype),),
            )
            self.common(
                fn,
                (torch.arange(-1e-5, 1e-5, 1e-7).to(dtype=dtype),),
            )

    def test_flip(self):
        def fn(x):
            return torch.flip(x, (-1,)), torch.flip(x, (0, 2)) - 2

        self.common(
            fn,
            (torch.randn([1, 2, 6, 6]),),
        )

    def test_signbit(self):
        def fn(x):
            return torch.signbit(x), ~torch.signbit(-x) & 1

        self.common(
            fn,
            (torch.randn([1, 2, 6, 6]),),
        )

    def test_fmod(self):
        def fn(a, b):
            return torch.fmod(a, b), torch.fmod(3.0 * a, b) - 2.0

        shape = [1, 2, 6, 6]
        self.common(fn, (torch.randn(shape), torch.randn(shape)))

    def test_fmod_zero_dim(self):
        def fn(a, b):
            return (torch.fmod(a, b),)

        self.common(
            fn,
            (
                make_tensor(10, device="cpu", dtype=torch.float32),
                make_tensor((), device="cpu", dtype=torch.float32),
            ),
        )
        self.common(
            fn,
            (
                make_tensor((), device="cpu", dtype=torch.float32),
                make_tensor(10, device="cpu", dtype=torch.float32),
            ),
        )

    def test_log2(self):
        def fn(x):
            return torch.log2(x), torch.log2(x + 1) - 2

        self.common(
            fn,
            (torch.randn([64]) + 10,),
        )

    def test_logsumexp(self):
        def fn(x):
            return torch.logsumexp(x, -1), torch.logsumexp(x, 0) - 2

        self.common(
            fn,
            (torch.randn([8, 8]) + 10,),
        )

    def test_log_fp64(self):
        def fn(x):
            return torch.log(x), torch.log2(x)

        self.common(
            fn,
            (torch.randn([1024], dtype=torch.float64) + 10,),
        )

    def test_bitwise(self):
        def fn(x, y):
            return (
                torch.bitwise_not(x),
                torch.bitwise_or(x, y),
                torch.bitwise_xor(x, y),
                torch.bitwise_and(x, y),
            )

        self.common(
            fn,
            (
                torch.randint(0, 2**30, [64], dtype=torch.int32),
                torch.randint(0, 2**30, [64], dtype=torch.int32),
            ),
        )

    def test_bitwise2(self):
        # again with bool types
        def fn(x, y):
            return (
                torch.bitwise_not(x),
                torch.bitwise_or(x, y),
                torch.bitwise_xor(x, y),
                torch.bitwise_and(x, y),
            )

        self.common(
            fn,
            (
                torch.randint(0, 2, (2, 20), dtype=torch.bool),
                torch.randint(0, 2, (2, 20), dtype=torch.bool),
            ),
        )

    def test_inf(self):
        def fn(a):
            return a + float("inf"), a + float("-inf"), a * -float("inf")

        self.common(fn, (torch.randn(8),))

    def test_remainder(self):
        def fn(a, b):
            return (
                torch.remainder(a, b),
                torch.remainder(a + 1, b - 1),
                torch.remainder(a - 1, b + 1),
            )

        self.common(fn, (torch.randn(64), torch.randn(64)))

    def test_zeros(self):
        def fn(a):
            return (
                a + 1,
                torch.zeros(
                    (1, 8, 64, 64),
                    dtype=torch.float32,
                    device=a.device,
                ),
                torch.zeros(
                    1,
                    8,
                    64,
                    64,
                    dtype=torch.float32,
                    device=a.device,
                ),
                torch.zeros(2, 3, names=None),
                a + torch.ones(8, device=a.device),
                torch.full((2, 3), 3.1416, device=a.device),
            )

        self.common(fn, (torch.randn(8),))

    def test_new_ones(self):
        def fn(a):
            return (
                aten.new_ones(
                    a, [], device=a.device, dtype=6, layout=0, pin_memory=False
                ),
                aten.new_zeros(
                    a, [], device=a.device, dtype=6, layout=0, pin_memory=False
                ),
            )

        self.common(fn, (torch.randn(8),))

    def test_full_like(self):
        def fn(a):
            return torch.full_like(a, 7.777) - 1

        self.common(fn, (torch.randn(8),))

    def test_index1(self):
        def fn(a, b, c):
            return aten.index(a, [b, c])

        self.common(
            fn,
            (
                torch.randn(8, 8, 12),
                torch.tensor([0, 0, 2, 2], dtype=torch.int64),
                torch.tensor([3, 4, 4, 3], dtype=torch.int64),
            ),
        )
        self.common(
            fn,
            (
                torch.randn(8, 8, 12),
                torch.tensor([[0, 0, 2, 2]], dtype=torch.int64),
                torch.tensor([[3], [4], [4], [3]], dtype=torch.int64),
            ),
        )

    def test_index2(self):
        def fn(a, b):
            return (
                aten.index(a, [b]),
                aten.index(a, [None, b]),
            )

        self.common(
            fn,
            (
                torch.randn(8, 8, 8),
                torch.tensor([[0, 0, 2, 2]], dtype=torch.int64),
            ),
        )

    def test_index3(self):
        def fn(x, ia, ib):
            return (x[:, ia, None, ib, 0],)

        self.common(
            fn,
            (
                torch.randn(3, 4, 4, 4, 3),
                torch.tensor([0, 2, 1], dtype=torch.int64),
                torch.tensor([0, 2, 1], dtype=torch.int64),
            ),
        )

    def test_output_strides(self):
        def fn(x):
            y = x.permute(0, 2, 3, 1).contiguous()
            torch._dynamo.graph_break()
            return y.view(-1, 4)

        inp = torch.rand([4, 4, 4, 4], device=self.device)
        fn_opt = torch._dynamo.optimize("inductor")(fn)

        self.assertEqual(fn(inp), fn_opt(inp))
        self.assertEqual(fn(inp).stride(), fn_opt(inp).stride())

        # no redundant copy
        def foo(x):
            return x[0:2:2].T[3:].squeeze(0)

        foo_opt = torch._dynamo.optimize("inductor")(foo)
        out = foo_opt(inp)
        self.assertEqual(inp.storage(), out.storage())

    def test_index_select(self):
        def fn(a, b):
            return (
                torch.index_select(a, 0, b),
                torch.index_select(a, 1, b),
                torch.index_select(torch.index_select(a, 2, b), 1, b),
            )

        for ind_dtype in (torch.int32, torch.int64):
            self.common(
                fn,
                (
                    torch.randn(8, 8, 8),
                    torch.tensor([0, 0, 2, 1], dtype=ind_dtype),
                ),
            )

    def test_cudnn_rnn(self):
        if self.device == "cpu":
            raise unittest.SkipTest("requires CUDA")

        def fn(
            a0,
            b0,
            b1,
            b2,
            b3,
            b4,
            b5,
            b6,
            b7,
            b8,
            b9,
            b10,
            b11,
            b12,
            b13,
            b14,
            b15,
            a3,
            a4,
            a5,
        ):
            a1 = [
                b0,
                b1,
                b2,
                b3,
                b4,
                b5,
                b6,
                b7,
                b8,
                b9,
                b10,
                b11,
                b12,
                b13,
                b14,
                b15,
            ]
            return aten._cudnn_rnn(
                a0,
                a1,
                4,
                a3,
                a4,
                a5,
                2,
                2048,
                0,
                2,
                False,
                0.0,
                False,
                True,
                [],
                None,
            )

        self.common(
            fn,
            (
                torch.randn([92, 8, 2048]),
                torch.randn([8192, 2048]),
                torch.randn([8192, 2048]),
                torch.randn([8192]),
                torch.randn([8192]),
                torch.randn([8192, 2048]),
                torch.randn([8192, 2048]),
                torch.randn([8192]),
                torch.randn([8192]),
                torch.randn([8192, 4096]),
                torch.randn([8192, 2048]),
                torch.randn([8192]),
                torch.randn([8192]),
                torch.randn([8192, 4096]),
                torch.randn([8192, 2048]),
                torch.randn([8192]),
                torch.randn([8192]),
                torch.randn([167837696]),
                torch.randn([4, 8, 2048]),
                torch.randn([4, 8, 2048]),
            ),
            check_lowp=False,  # difference in rnn is too large between half and float inputs
        )

    def test_upsample_nearest1d(self):
        def fn(a):
            return (
                aten.upsample_nearest1d(a, [74], None),
                aten.upsample_nearest1d(a, [70], None),
                aten.upsample_nearest1d(a, [45], None),
                aten.upsample_nearest1d(a, [36], None),
                aten.upsample_nearest1d(a, None, [2.0]),
            )

        self.common(fn, (torch.randn([2, 4, 37]),))

    def test_upsample_nearest2d(self):
        def fn(a):
            return (
                aten.upsample_nearest2d(a, [74, 76]),
                aten.upsample_nearest2d(a, [70, 75]),
                aten.upsample_nearest2d(a, [45, 74]),
                aten.upsample_nearest2d(a, [36, 39]),
                aten.upsample_nearest2d(a, None, [2.0, 2.0]),
            )

        self.common(fn, (torch.randn([2, 4, 37, 38]),))

    def test_upsample_nearest3d(self):
        def fn(a):
            return (
                aten.upsample_nearest3d(a, [74, 76, 78], None),
                aten.upsample_nearest3d(a, [70, 75, 80], None),
                aten.upsample_nearest3d(a, [45, 74, 103], None),
                aten.upsample_nearest3d(a, [36, 39, 40], None),
                aten.upsample_nearest3d(a, None, [2.0, 2.0, 2.0]),
            )

        self.common(fn, (torch.randn([2, 4, 37, 38, 39]),))

    def test_upsample_nearest2d_backward(self):
        func = torch.ops.aten.upsample_nearest2d_backward

        def fn(a):
            return (
                func(a, output_size=[6, 12], input_size=[3, 3, 3, 6]),
                func(a, output_size=[6, 12], input_size=[3, 3, 4, 5]),
                func(a, output_size=[6, 12], input_size=[3, 3, 2, 8]),
                func(a, output_size=[6, 12], input_size=[3, 3, 2, 8]),
                func(a, output_size=[6, 12], input_size=[3, 3, 4, 7]),
            )

        self.common(fn, (torch.randn([3, 3, 6, 12]),))

    def test_upsample_bilinear2d_a(self):
        def fn(a):
            return (
                aten.upsample_bilinear2d(a, [45, 45], False, None),
                aten.upsample_bilinear2d(a, None, True, [2.0, 2.0]),
            )

        self.common(fn, (torch.randn([2, 4, 37, 38]),))

    def test_upsample_bilinear2d_b(self):
        def fn(a):
            return aten.upsample_bilinear2d(a, None, True, [2.0, 2.0])

        self.common(
            fn,
            [
                torch.randn([1, 2, 40, 59]),
            ],
        )

    def test_reflection_pad2d(self):
        def fn(a):
            return (
                aten.reflection_pad2d(a, [1, 1, 1, 1]),
                aten.reflection_pad2d(a, [1, 2, 3, 4]),
            )

        self.common(
            fn, (torch.randint(0, 999, size=[1, 1, 8, 8], dtype=torch.float32),)
        )

    def test_reflection_pad2d_backward(self):
        def template(size, padding):
            def fn(grad_output, x):
                return aten.reflection_pad2d_backward(grad_output, x, padding)

            x = torch.randint(0, 999, size=size, dtype=torch.float32)
            result = aten.reflection_pad2d(x, padding)
            grad_output = torch.randn_like(result)

            self.common(fn, (grad_output, x))

        template([1, 1, 8, 8], [0, 0, 0, 0])
        template([1, 1, 8, 8], [1, 1, 1, 1])
        template([1, 1, 8, 8], [1, 2, 3, 4])

    def test_grid_sampler_2d(self):
        def fn(a, b):
            return (
                aten.grid_sampler_2d(a, b, 0, 0, True),
                aten.grid_sampler_2d(a, b, 0, 1, False),
            )

        self.common(
            fn,
            (
                torch.randn([4, 3, 352, 352], dtype=torch.float32),
                torch.rand([4, 352, 352, 2], dtype=torch.float32) * 2 - 1,
            ),
            check_lowp=False,
            # Mismatched elements: 154697 / 1486848 (10.4%)
            # Greatest absolute difference: 0.0001976490020751953 at index (0, 0, 101, 243) (up to 1e-05 allowed)
            # Greatest relative difference: 7.332530120481928 at index (1, 1, 258, 301) (up to 1.3e-06 allowed)
            atol=0.0002,
            rtol=1.3e-06,
        )

    def test_upsample_bicubic2d(self):
        def fn(a):
            return (
                aten.upsample_bicubic2d(a, (128, 128), True),
                aten.upsample_bicubic2d(a, (128, 256), False),
            )

        # Mismatched elements: 10 / 196608 (0.0%)
        # Greatest absolute difference: 1.3869255781173706e-05 at index (2, 1, 88, 65) (up to 1e-05 allowed)
        # Greatest relative difference: 0.0033082996811011046 at index (3, 1, 88, 91) (up to 1.3e-06 allowed)
        self.common(
            fn,
            (torch.randn([4, 3, 64, 32], dtype=torch.float32),),
            atol=2e-5,
            rtol=1e-3,
        )

    def test_sort(self):
        def fn(a):
            return torch.sort(a)

        self.common(
            fn, (torch.randint(0, 999, size=[1, 1, 8, 8], dtype=torch.float32),)
        )

    def test_topk(self):
        def fn(a):
            return torch.topk(a, 2, -1)

        self.common(
            fn, (torch.randint(0, 999, size=[1, 1, 8, 8], dtype=torch.float32),)
        )

    def test_long_tensor(self):
        def fn(a):
            return (
                torch.LongTensor([294]).to(a.device) - a,
                torch.as_tensor([295]).to(a.device) + a,
            )

        self.common(fn, (torch.randint(0, 999, size=[8, 8]),))

    def test_constant_pad_1d(self):
        def fn(a):
            return (
                aten.constant_pad_nd(a, [0, 1], 6.0),
                aten.constant_pad_nd(a, [2, 3], 99.0),
            )

        self.common(fn, (torch.randint(0, 999, size=[2, 16, 31], dtype=torch.float32),))

    def test_constant_pad_2d(self):
        def fn(a):
            return (
                aten.constant_pad_nd(a, [1, 1, 1, 1], 6.0),
                aten.constant_pad_nd(a, [1, 2, 3, 4], 99.0),
            )

        self.common(
            fn, (torch.randint(0, 999, size=[1, 1, 8, 8], dtype=torch.float32),)
        )

    def test_constant_pad_3d(self):
        def fn(a):
            return (
                aten.constant_pad_nd(a, [1, 2, 3, 4, 5, 6], 6.0),
                aten.constant_pad_nd(a, [0, 0, 3, 4, 0, 0], 6.0),
            )

        self.common(
            fn, (torch.randint(0, 999, size=[2, 4, 4, 4], dtype=torch.float32),)
        )

    def test_l1_loss(self):
        def fn(a, b):
            return torch.nn.functional.l1_loss(a, b), torch.nn.functional.mse_loss(a, b)

        self.common(
            fn,
            (
                torch.randn([2, 3, 16, 16]),
                torch.randn([2, 3, 16, 16]),
            ),
            check_lowp=False,
        )

    def test_triu(self):
        def fn(a):
            return aten.triu(a, 1), aten.triu(a, 0), aten.triu(a, 2)

        self.common(fn, (torch.randn([2, 10, 10]),))

    def test_no_op_reduction(self):
        def fn(a):
            return a.sum(-1), torch.amax(a + 1, 1, keepdim=True)

        self.common(fn, (torch.randn([8, 1, 1]),))

    def test_inplace_add(self):
        @torch._dynamo.optimize("inductor")
        def fn(x, y):
            return x.add_(y)

        inputs = (
            rand_strided((4, 4), (4, 1), device=self.device),
            rand_strided((4, 4), (4, 1), device=self.device),
        )
        inp_clone = inputs[0].clone()
        out = fn(*inputs)
        self.assertTrue(same(out, inp_clone + inputs[1]))
        self.assertTrue(out is inputs[0])

    def test_inplace_mixed_dtype_ops(self):
        @torch._dynamo.optimize("inductor")
        def fn(x, y):
            z = x + y.float()
            w = z.add_(y)
            return w.mul_(y)

        inputs = (
            rand_strided((4, 4), (4, 1), device=self.device, dtype=torch.float),
            rand_strided((4, 4), (4, 1), device=self.device, dtype=torch.double),
        )
        out = fn(*inputs)
        out_eager = (inputs[0] + inputs[1].float()).add_(inputs[1]).mul_(inputs[1])
        self.assertTrue(same(out, out_eager))

    @patch.object(config.triton, "ordered_kernel_names", True)
    @patch.object(config.triton, "descriptive_kernel_names", False)
    def test_kernel_names(self):
        @torch._dynamo.optimize("inductor")
        def fn(x):
            return 2 * x

        inputs = (rand_strided((8,), (1,), device=self.device),)
        self.assertTrue(same(fn(*inputs), 2 * inputs[0]))

    @patch.object(config.triton, "cudagraphs", True)
    def test_strided_inputs(self):
        @torch._dynamo.optimize("inductor")
        def fn(x, y):
            return x + y

        inputs = (
            rand_strided((8, 16), (32, 2), device=self.device),
            rand_strided((8, 16), (16, 1), device=self.device),
        )
        self.assertTrue(same(fn(*inputs), inputs[0] + inputs[1]))

    @patch.object(config.triton, "cudagraphs", True)
    @patch.object(functorch_config, "use_fake_tensor", True)
    def test_input_mutation1(self):
        def fn(a):
            b = a + 1
            a.copy_(b)
            c = a + 2
            return a * b / c

        arg1 = torch.randn(64, device=self.device)
        arg2 = arg1.clone()
        arg3 = torch.randn(64, device=self.device)
        arg4 = arg3.clone()
        correct1 = fn(arg1)
        correct2 = fn(arg3)
        opt_fn = torch._dynamo.optimize_assert(compile_fx)(fn)
        actual1 = opt_fn(arg2)
        actual2 = opt_fn(arg4)

        self.assertTrue(same(actual1, correct1))
        self.assertTrue(same(actual2, correct2))
        self.assertTrue(same(arg1, arg2))
        self.assertTrue(same(arg3, arg4))

    @patch.object(functorch_config, "use_fake_tensor", True)
    def test_input_mutation2(self):
        def fn(a):
            b = a + 1
            a.view(64).copy_(torch.tensor([66.0], device=a.device))
            c = a + 2
            return b, c

        # NOTE: this test fails when none of the inputs require grad.
        # That seems like an inductor bug.
        arg1 = torch.randn([1, 64], device=self.device).requires_grad_(True).add(1)
        arg2 = arg1.clone()
        correct1 = fn(arg1)
        opt_fn = torch._dynamo.optimize_assert(compile_fx)(fn)
        actual1 = opt_fn(arg2)

        self.assertTrue(same(actual1, correct1))
        self.assertTrue(same(arg1, arg2))

    @patch.object(functorch_config, "use_fake_tensor", True)
    def test_input_mutation3(self):
        def fn(a):
            a += 1
            a *= 2
            aten.sigmoid_(a)
            a = a.view(64)
            a += 3
            a *= 4
            aten.relu_(a)
            return a

        arg1 = torch.randn([1, 64], device=self.device)
        arg2 = arg1.clone()
        correct1 = fn(arg1)
        opt_fn = torch._dynamo.optimize_assert(compile_fx)(fn)
        actual1 = opt_fn(arg2)

        self.assertTrue(same(actual1, correct1))
        self.assertTrue(same(arg1, arg2))

    def test_input_mutation4(self):
        def fn(a):
            torch.relu_(a)
            return a

        arg1 = torch.randn([1, 64], device=self.device)
        arg2 = arg1.clone()
        correct1 = fn(arg1)
        opt_fn = torch._dynamo.optimize_assert(compile_fx)(fn)
        actual1 = opt_fn(arg2)

        self.assertTrue(same(actual1, correct1))
        self.assertTrue(same(arg1, arg2))

    @patch.object(functorch_config, "use_fake_tensor", True)
    def test_slice_mutation1(self):
        def fn(a):
            x = torch.zeros_like(a)
            b = x + 1
            x[:, 3] = 3.0
            c = torch.clone(x)
            x[4, :] = 4.0
            d = x + 1
            return x, b, c, d

        self.common(fn, (torch.randn([8, 8]),))

    @patch.object(functorch_config, "use_fake_tensor", True)
    def test_slice_mutation2(self):
        def fn(a):
            a[:, 20:40] = a[:, 20:40] + 1
            a[:, 2:11] = a[:, 1:10] + 2

        arg1 = torch.randn([1, 64], device=self.device)
        arg2 = arg1.clone()
        fn(arg1)
        opt_fn = torch._dynamo.optimize_assert(compile_fx)(fn)
        opt_fn(arg2)

        self.assertTrue(same(arg1, arg2))

    def test_indirect_load_broadcast(self):
        def fn(in_ptr0, in_ptr1, in_ptr2):
            return torch.gather(in_ptr1, 0, in_ptr2) + in_ptr0

        arg190 = rand_strided((32, 21), (1, 32), device=self.device, dtype=torch.int64)
        arg190.fill_(0)
        arg111 = rand_strided(
            (9521, 512), (512, 1), device=self.device, dtype=torch.float32
        )
        self.common(
            fn,
            (
                torch.randn(32, 1),
                arg111,
                arg190,
            ),
        )

    @unittest.skipIf(not has_torchvision_roi_align(), "requires torchvision")
    def test_roi_align(self):
        def fn(a, b):
            return torch.ops.torchvision.roi_align(a, b, 0.25, 7, 7, 2, False)

        self.common(fn, (torch.zeros([4, 256, 296, 304]), torch.zeros([2292, 5])))

    @requires_decomp(aten.nll_loss_forward)
    def test_nll_loss_forward(self):
        def fn(a, b):
            return aten.nll_loss_forward(a, b, None, 1, -100)

        self.common(
            fn,
            (
                torch.randn([5, 5]),
                torch.zeros([5], dtype=torch.int64),
            ),
        )

    def test_isinf(self):
        def fn(x):
            return x.isinf(), x.isnan()

        self.common(
            fn, [torch.tensor([1, float("inf"), 2, float("-inf"), float("nan")])]
        )
        self.common(
            fn,
            [
                torch.tensor(
                    [1, float("inf"), 2, float("-inf"), float("nan")],
                    dtype=torch.float64,
                )
            ],
        )

    def test_isinf2(self):
        def fn(x):
            y = torch.tensor(
                [1, float("inf"), 2, float("-inf"), float("nan")], device=self.device
            )
            return x == y

        self.common(
            fn, (torch.tensor([1, float("inf"), 2, float("-inf"), float("nan")]),)
        )

    def test_any(self):
        def fn(x):
            return (
                x.any(-1),
                x.isinf().any(),
                torch.all(x.isinf(), dim=0),
                torch.all(torch.logical_not(x.isinf())),
            )

        self.common(fn, [-torch.rand(64)])
        tmp = torch.randn(16, 8)
        tmp[1, 1] = float("inf")
        self.common(fn, [tmp])

    def test_inplace_activations(self):
        def fn(x):
            a = aten.hardswish_(x + 1)
            b = aten.hardtanh_(x + 1)
            c = aten.leaky_relu_(x + 1)
            d = aten.silu_(x + 1)
            e = aten.log1p(x + 1)
            f = aten.masked_fill_(x + 1, torch.zeros_like(x, dtype=torch.bool), 99.0)
            h = aten.masked_fill_(x + 1, torch.ones_like(x, dtype=torch.bool), 99.0)
            return (a, b, c, d, e, f, h)

        self.common(fn, [torch.randn(64) * 10])

    def test_baddbmm(self):
        def fn(a, b, c):
            return aten.baddbmm(a, b, c)

        self.common(
            fn,
            [
                torch.randn(6, 1, 100),
                torch.randn(6, 128, 64),
                torch.randn(6, 64, 100),
            ],
            # Mismatched elements: 1212 / 76800 (1.6%)
            # Greatest absolute difference: 0.001953125 at index (0, 0, 93) (up to 1e-05 allowed)
            # Greatest relative difference: 1.0 at index (3, 19, 4) (up to 0.001 allowed)
            atol=0.002,
            rtol=0.001,
        )

    @patch.object(config.triton, "max_tiles", 2)
    def test_fuse_tiled(self):
        def fn(a, b, c):
            return a + b, c + 1

        self.common(
            fn, [torch.randn(128, 1), torch.randn(1, 128), torch.randn(128, 128)]
        )

    def test_expand_as(self):
        def fn(a, b):
            return aten.expand_as(a, b), aten.expand_as(a + 1, b + 1) + 1

        self.common(
            fn,
            [
                torch.randn(6, 1, 100),
                torch.randn(6, 128, 100),
            ],
        )

    def test_index_put1(self):
        def fn(a, b, c):
            return (
                torch.index_put(a, [b], c),
                torch.index_put_(a + 1, [b + 1], c + 1) + 1,
            )

        self.common(
            fn,
            [
                torch.randn([800, 256, 7, 7]),
                torch.randperm(601),
                torch.randn([601, 256, 7, 7]),
            ],
        )
        self.common(
            fn, [torch.randn(1024, 4, 2), torch.arange(4), torch.randn(4, 1, 1)]
        )

    def test_index_put2(self):
        def fn(a, b, c):
            return torch.index_put(a, [b], c, True)

        self.common(
            fn,
            [
                torch.randn([100, 256, 7, 7]),
                torch.randint(0, 100, size=[600], dtype=torch.int64),
                torch.randn([600, 256, 7, 7]),
            ],
            # workaround for https://github.com/openai/triton/issues/558
            check_lowp=False,
        )

    def test_index_put3(self):
        def fn(a, b, c):
            torch.ops.aten.index_put_(a, (None, b, None), c)
            a1 = a + 1
            torch.ops.aten.index_put_(a1, (None, b + 1, None), c + 1)
            return (a, a1)

        self.common(
            fn,
            [
                torch.randn([1024, 4, 2]),
                torch.arange(3),
                torch.randn([1024, 1, 2]),
            ],
        )

    def test_index_put_as_masked_fill(self):
        def fn(a, b, c, d):
            a = a.clone()
            torch.ops.aten.index_put_(a, [b], c, d)
            return a

        self.common(
            fn,
            (
                torch.randn([1024, 4, 2]),
                torch.randn([1024, 4, 2]) > 0,
                torch.randn([]),
                False,
            ),
        )

        self.common(
            fn,
            (
                torch.randn([1024, 4, 2]),
                torch.randn([1024, 4, 2]) > 0,
                torch.randn([]),
                True,
            ),
        )

    def test_index_put_fallback1(self):
        def fn(a, b, c, d):
            a = a.clone()
            torch.ops.aten.index_put_(a, [b], c, d)
            return a

        self.common(
            fn,
            (
                torch.randn([3]),
                torch.as_tensor([True, True, False]),
                torch.randn([2]),
                False,
            ),
        )

        self.common(
            fn,
            (
                torch.randn([3]),
                torch.as_tensor([True, True, False]),
                torch.randn([2]),
                True,
            ),
        )

    def test_index_put_fallback2(self):
        def fn(a, b, c, d, e):
            a = a.clone()
            torch.ops.aten.index_put_(a, [None, b, c], d, e)
            return a

        self.common(
            fn,
            (
                torch.randn([1, 2, 3]),
                torch.as_tensor([0, 1]),
                torch.as_tensor([True, True, False]),
                torch.randn([]),
                False,
            ),
        )
        self.common(
            fn,
            (
                torch.randn([1, 2, 3]),
                torch.as_tensor([0, 1]),
                torch.as_tensor([True, True, False]),
                torch.randn([]),
                True,
            ),
        )

    @patch.object(config, "fallback_random", True)
    def test_bernoulli1(self):
        def fn(a):
            b = torch.empty_like(a)
            return aten.bernoulli_(b), b

        self.common(
            fn,
            [
                torch.randn([100]),
            ],
        )

    def test_bernoulli2(self):
        def fn(a):
            return aten.bernoulli(a)

        self.common(
            fn,
            [torch.tensor([1.0, 1.0, 0.0, 0.0, 1.0, 0.0, 1.0, 1.0])],
        )

    def test_narrow(self):
        def fn(x):
            return aten.narrow(x, 1, 10, 16), aten.narrow(x + 2, 0, 10, 16) + 1

        self.common(fn, [torch.randn(64, 64)])

    def test_as_strided(self):
        def fn(x):
            return (
                aten.as_strided(x, (8, 8, 64), (8 * 64, 64, 1), 0),
                aten.as_strided(x + 1, (8, 8, 64), (8 * 64, 64, 1), 0) + 2,
            )

        self.common(fn, [torch.randn(64, 64)])

    def test_as_strided_scatter(self):
        def fn(a, b):
            return aten.as_strided_scatter(
                a * 8 + 10,
                b * 2 - 4,
                size=(a.shape[0], a.shape[1] // 2),
                stride=(a.shape[1], 2),
                storage_offset=0,
            )

        self.common(fn, [torch.randn(10, 1024), torch.randn(10, 512)])

    def test_select_scatter(self):
        def fn(x, a, b):
            return (
                aten.select_scatter(x, a, 1, 0),
                aten.select_scatter(x, b, 0, 1),
            )

        self.common(
            fn,
            [
                torch.randn(8, 197, 38),
                torch.randn(8, 38),
                torch.randn(197, 38),
            ],
        )

    def test_slice_scatter(self):
        def fn(x, a):
            return (
                aten.slice_scatter(x, a, 2, 10, -10),
                aten.slice_scatter(x, a[:, :, :40], 2, 10, -10, 2),
            )

        self.common(
            fn,
            [
                torch.randn(4, 8, 100),
                torch.randn(4, 8, 80),
            ],
        )

    def test_slice_scatter2(self):
        def fn(a, b):
            return aten.slice_scatter(a, b, 0, 0, 9223372036854775807)

        self.common(
            fn,
            [
                torch.randn([8, 197, 384]),
                torch.randn([8, 197, 384]),
            ],
        )

    def test_scatter1(self):
        def fn(a, dim, index, b):
            return aten.scatter(a, dim, index, b)

        self.common(
            fn,
            [
                torch.zeros(2, 3),
                -1,
                torch.tensor([[0]]),
                torch.ones(2, 3),
            ],
        )

    def test_scatter2(self):
        if self.device == "cuda":
            raise unittest.SkipTest("unstable on sm86")

        def fn(a, dim, index, b):
            return aten.scatter.reduce(a, dim, index, b, reduce="add")

        self.common(
            fn,
            [
                torch.zeros(64, 512),
                0,
                torch.zeros((64, 512), dtype=torch.int64),
                torch.ones(64, 512),
            ],
        )

    def test_scatter3(self):
        def fn(a, dim, index, b):
            return aten.scatter(a, dim, index, b, reduce="add")

        self.common(
            fn,
            [
                torch.randn(5, 29, 13),
                2,
                torch.tensor([[[3, 5, 7, 9]]]),
                0.8,  # src can be a scalar
            ],
            # Mismatched elements: 1 / 1885 (0.1%)
            # Greatest absolute difference: 0.00018310546875 at index (0, 0, 3) (up to 1e-05 allowed)
            # Greatest relative difference: 0.0022371364653243847 at index (0, 0, 3) (up to 0.001 allowed)
            atol=2e-4,
            rtol=1e-3,
        )

    def test_scatter4(self):
        def fn(x, ind, src):
            return torch.scatter(x, 0, ind, src)

        self.common(
            fn,
            (torch.randn(196, 992), torch.randint(196, (1, 992)), torch.randn(1, 992)),
        )

    @unittest.skip("Flaky test, needs debugging")
    def test_scatter_add1(self):
        def fn(a, dim, index, b):
            return aten.scatter_add(a, dim, index, b)

        self.common(
            fn,
            [
                torch.randn(2, 3),
                0,
                torch.tensor([[0]]),
                torch.randn(2, 3),
            ],
        )

    def test_scatter_add2(self):
        def fn(a, dim, index, b):
            return aten.scatter_add(a, dim, index, b)

        self.common(
            fn,
            [
                torch.randn(2, 3),
                0,
                torch.tensor([[0, 0, 0], [1, 1, 1]]),
                torch.randn(2, 3),
            ],
        )

    def test_scatter_add3(self):
        def fn(a, dim, index, b):
            return aten.scatter_add(a, dim, index, b)

        self.common(
            fn,
            [
                torch.randn(5, 29, 13),
                2,
                torch.tensor([[[3, 5, 7, 9]]]),
                torch.randn(1, 1, 10),
            ],
        )

    def test_scatter_reduce1(self):
        def fn(a, dim, index, b):
            return aten.scatter_reduce(a, dim, index, b, "sum")

        self.common(
            fn,
            [
                torch.randn(5, 29, 13),
                2,
                torch.tensor([[[3, 5, 7, 9]]]),
                torch.randn(1, 1, 10),
            ],
        )

    def test_scatter_reduce2(self):
        def fn(a, dim, index, b):
            return aten.scatter_reduce(a, dim, index, b, "sum", include_self=False)

        self.common(
            fn,
            [
                torch.randn(2, 3),
                0,
                torch.zeros((2, 3), dtype=torch.int64),
                torch.randn(2, 3),
            ],
        )

    # issue #1150
    def test_dense_mask_index(self):
        if self.device == "cpu":
            raise unittest.SkipTest(
                "https://github.com/pytorch/torchdynamo/issues/1697"
            )

        def fn(x, y):
            y = torch.ops.aten.select.int(y, 0, 2)
            z = x * y
            return z.sum()

        self.common(fn, [torch.randn(102400), torch.randn(3)])

    def test_new_empty_strided(self):
        def fn(a):
            return aten.new_empty_strided(a, [1, 128, 128], [16384, 128, 1]).fill_(123)

        self.common(fn, [torch.randn(55)])

    @patch.object(torch._inductor.config.triton, "cudagraphs", True)
    def test_dropout(self):
        random.seed(1234)
        torch.manual_seed(1234)

        @torch._dynamo.optimize("inductor")
        def fn1(a):
            return torch.nn.functional.dropout(a)

        x = torch.ones(1000, device=self.device, dtype=torch.float32)
        result1 = fn1(x)
        self.assertTrue(400 < result1.nonzero().shape[0] < 600)
        self.assertTrue(0.9 < result1.mean().item() < 1.1)

        random.seed(1234)
        torch.manual_seed(1234)

        @torch._dynamo.optimize("inductor")
        def fn2(a):
            return torch.nn.functional.dropout(a, 0.5, True)

        result2 = fn2(x)
        self.assertTrue(400 < result2.nonzero().shape[0] < 600)
        self.assertTrue(0.9 < result2.mean().item() < 1.1)

    def test_dropout_deterministic(self):
        @torch._dynamo.optimize("inductor")
        def fn(a):
            return torch.nn.functional.dropout(a, 0.55, True)

        for cg in (False, True):
            with patch.object(torch._inductor.config.triton, "cudagraphs", cg):
                torch._dynamo.reset()

                x = torch.ones(1024, device=self.device, dtype=torch.float32)

                torch.manual_seed(1234)
                a0 = fn(x).clone()
                a1 = fn(x).clone()
                a2 = fn(x).clone()

                torch.manual_seed(1234)
                b0 = fn(x).clone()
                b1 = fn(x).clone()
                b2 = fn(x).clone()

                # same seed, same values
                self.assertTrue(torch.allclose(a0, b0))
                self.assertTrue(torch.allclose(a1, b1))
                self.assertTrue(torch.allclose(a2, b2))

                # different calls, different values
                self.assertFalse(torch.allclose(a0, a1))
                self.assertFalse(torch.allclose(a1, a2))

    def test_rand_like_deterministic(self):
        @torch._dynamo.optimize("inductor")
        def fn(a):
            return torch.rand_like(a), torch.rand_like(a)

        x = torch.ones(1024, device=self.device, dtype=torch.float32)

        torch.manual_seed(1234)
        a0 = fn(x)[0].clone()
        a1 = fn(x)[0].clone()
        a2 = fn(x)[0].clone()

        torch.manual_seed(1234)
        b0 = fn(x)[0].clone()
        b1 = fn(x)[0].clone()
        b2 = fn(x)[0].clone()

        # same seed, same values
        self.assertTrue(torch.allclose(a0, b0))
        self.assertTrue(torch.allclose(a1, b1))
        self.assertTrue(torch.allclose(a2, b2))

        # different calls, different values
        self.assertFalse(torch.allclose(a0, a1))
        self.assertFalse(torch.allclose(a1, a2))

        c, d = fn(x)
        self.assertFalse(torch.allclose(c, d))
        self.assertTrue((c >= 0).all())
        self.assertTrue((c < 1).all())
        self.assertTrue((d >= 0).all())
        self.assertTrue((d < 1).all())

    def test_max_pool2d_with_indices_backward(self):
        def fn(a, b, c):
            return aten.max_pool2d_with_indices_backward(
                a, b, [2, 2], [2, 2], [0, 0], [1, 1], False, c
            )

        x = torch.randn([2, 4, 18, 14])
        result, indices = aten.max_pool2d_with_indices(
            x,
            [2, 2],
            [2, 2],
            [0, 0],
            [1, 1],
            False,
        )

        self.common(
            fn,
            [
                torch.randn_like(result),
                x,
                indices,
            ],
        )

    def test_max_pool2d_with_indices_backward2(self):
        def fn(a, b, c):
            return aten.max_pool2d_with_indices_backward(
                a, b, [3, 3], [2, 2], [1, 1], [1, 1], True, c
            )

        x = torch.randn([2, 4, 40, 56])
        result, indices = aten.max_pool2d_with_indices(
            x,
            [3, 3],
            [2, 2],
            [1, 1],
            [1, 1],
            True,
        )

        self.common(
            fn,
            [
                torch.randn_like(result),
                x,
                indices,
            ],
        )

    # From https://github.com/pytorch/torchdynamo/issues/1200
    def test_max_pool2d_with_indices_backward3(self):
        def fn(a, b, c):
            return aten.max_pool2d_with_indices_backward(
                a, b, [1, 1], [2, 2], [0, 0], [1, 1], False, c
            )

        x = torch.randn([32, 256, 37, 38])
        result, indices = aten.max_pool2d_with_indices(
            x,
            [1, 1],
            [2, 2],
            0,
            1,
            False,
        )
        self.common(
            fn,
            [
                torch.randn_like(result),
                x,
                indices,
            ],
        )

    # From https://github.com/pytorch/torchdynamo/issues/1352
    def test_max_pool2d_with_indices_backward4(self):
        def fn(a, b, c):
            return aten.max_pool2d_with_indices_backward(
                a, b, [5, 5], [1, 1], [2, 2], [1, 1], False, c
            )

        torch._inductor.metrics.generated_kernel_count = 0
        x = torch.randn([2, 64, 3, 4])
        result, indices = aten.max_pool2d_with_indices(
            x,
            [5, 5],
            [1, 1],
            2,
            1,
            False,
        )
        self.common(
            fn,
            [
                torch.randn_like(result),
                x,
                indices,
            ],
        )
        self.assertEqual(torch._inductor.metrics.generated_kernel_count, 1)

    def test_max_pool2d_with_indices_backward5(self):
        # Window size is too big. Should fallback
        def fn(a, b, c):
            return aten.max_pool2d_with_indices_backward(
                a, b, [13, 13], [1, 1], [2, 2], [1, 1], False, c
            )

        torch._inductor.metrics.generated_kernel_count = 0
        x = torch.randn([2, 64, 20, 20])
        result, indices = aten.max_pool2d_with_indices(
            x,
            [13, 13],
            [1, 1],
            2,
            1,
            False,
        )
        self.common(
            fn,
            [
                torch.randn_like(result),
                x,
                indices,
            ],
        )
        self.assertEqual(torch._inductor.metrics.generated_kernel_count, 0)

    def test_avg_pool2d_backward(self):
        def fn(a, b):
            return aten.avg_pool2d_backward(
                a,
                b,
                [2, 2],
                [2, 2],
                [0, 0],
                True,
                False,
                None,
            )

        self.common(
            fn,
            [
                torch.randn([2, 4, 7, 7]),
                torch.randn([2, 4, 14, 14]),
            ],
        )

    def test_avg_pool2d_backward2(self):
        def fn(a, b):
            return aten.avg_pool2d_backward(
                a,
                b,
                [3, 3],
                [1, 1],
                [1, 1],
                True,
                False,
                None,
            )

        self.common(
            fn,
            [
                torch.randn([1, 1, 20, 15]),
                torch.randn([1, 1, 20, 15]),
            ],
        )

    def test_avg_pool2d_backward3(self):
        def fn(a, b):
            return aten.avg_pool2d_backward(
                a,
                b,
                [1, 1],
                [2, 2],
                [0, 0],
                False,
                False,
                None,
            )

        torch._inductor.metrics.generated_kernel_count = 0
        self.common(
            fn,
            [
                torch.randn([1, 2016, 11, 11]),
                torch.randn([1, 2016, 21, 21]),
            ],
        )
        self.assertEqual(torch._inductor.metrics.generated_kernel_count, 1)

    def test_avg_pool2d_backward4(self):
        def fn(a, b):
            return aten.avg_pool2d_backward(
                a,
                b,
                [13, 13],
                [1, 1],
                [0, 0],
                True,
                False,
                None,
            )

        torch._inductor.metrics.generated_kernel_count = 0
        self.common(
            fn,
            [
                torch.randn([1, 16, 12, 12]),
                torch.randn([1, 16, 24, 24]),
            ],
            check_lowp=False,
        )
        self.assertEqual(torch._inductor.metrics.generated_kernel_count, 0)

    def test_mm_views(self):
        def fn(a, b):
            return torch.mm(a.view(32, 32), b.view(32, 32))

        self.common(
            fn,
            (
                torch.randn([32, 32]).transpose(0, 1),
                torch.randn([1, 32, 32]).transpose(0, 1),
            ),
            check_lowp=False,
        )
        expected_kernel = 0
        # codegen mm kernel from template
        if config.triton.mm != "aten" and self.device == "cuda":
            expected_kernel = 1
        if config.triton.mm == "autotune":
            self.assertLessEqual(
                torch._inductor.metrics.generated_kernel_count, expected_kernel
            )
        self.assertEqual(
            torch._inductor.metrics.generated_kernel_count, expected_kernel
        )

    @patch.object(config.triton, "cudagraphs", False)
    def test_lowmem_dropout1(self):
        n = 100000
        weight = torch.ones(
            n, device=self.device, dtype=torch.float32, requires_grad=True
        )
        ones = torch.ones(n, device=self.device, dtype=torch.float32)

        @torch._dynamo.optimize_assert("inductor")
        def run(x, train=True):
            return F.dropout(x * weight, 0.33, train)

        def check(r, g):
            rmean = r.mean().item()
            gmean = g.mean().item()
            rcount = len(r.nonzero())
            gcount = len(g.nonzero())

            # dropped elements should match
            self.assertTrue(same(r.nonzero(), g.nonzero()))
            self.assertEqual(rcount, gcount)

            # dropped should be close to 0.33
            self.assertGreater(rcount, 0.64 * n)
            self.assertGreater(0.68 * n, rcount)

            self.assertAlmostEqual(rmean, gmean)
            self.assertAlmostEqual(rmean, 1.0, places=2)

        r1 = run(ones, train=False)
        r1.sum().backward()
        g1 = weight.grad.clone()
        # eval mode should be all ones
        self.assertTrue(same(r1, torch.ones_like(r1)))
        self.assertTrue(same(g1, torch.ones_like(g1)))

        torch.manual_seed(1234)
        weight.grad.zero_()
        r2 = run(ones)
        r2.sum().backward()
        g2 = weight.grad.clone()
        check(r2, g2)

        torch.manual_seed(1234)
        weight.grad.zero_()
        r3 = run(ones)
        r3.sum().backward()
        g3 = weight.grad.clone()
        check(r3, g3)

        # second run is same result as first
        self.assertTrue(same(r2, r3))
        self.assertTrue(same(g2, g3))

    def test_lowmem_dropout2(self):
        m = torch.nn.Sequential(
            torch.nn.Linear(32, 32, bias=False),
            torch.nn.Dropout(),
            torch.nn.Linear(32, 32, bias=False),
            torch.nn.Dropout(),
        ).to(self.device)

        @torch._dynamo.optimize_assert("inductor")
        def run(x):
            return m(x)

        torch._inductor.metrics.generated_kernel_count = 0
        result = run(torch.randn([8, 32], device=self.device))
        result.sum().backward()

        expected_kernel = 4
        if config.triton.mm != "aten" and self.device == "cuda":
            # fwd: 2 * (mm+dropout) kernels = 2 kernels
            # bwd: dropout + (mm) + 2 * (mm+dropout) kernels = 4 kernels
            # expect 2 + 4 = 6 kernels
            expected_kernel = 6
        if config.triton.mm == "autotune":
            self.assertLessEqual(
                torch._inductor.metrics.generated_kernel_count, expected_kernel
            )
        self.assertEqual(
            torch._inductor.metrics.generated_kernel_count, expected_kernel
        )

    def test_roll(self):
        def fn(a):
            return (
                aten.roll(a, [-3, 10], [1, 2]),
                aten.roll(a, [5]),
            )

        self.common(
            fn,
            [
                torch.randn([2, 56, 56, 16]),
            ],
        )

    def test_argmax_argmin1(self):
        def fn(x):
            return (aten.argmax(x), aten.argmin(x))

        self.common(
            fn,
            [
                torch.randn([8, 256, 256]),
            ],
        )

    def test_argmax_argmin2(self):
        def fn(x):
            return (
                aten.argmax(x, 0),
                aten.argmin(x, 0),
                aten.argmax(x, 1),
                aten.argmin(x, 1),
            )

        self.common(
            fn,
            [
                torch.randn([144, 144]),
            ],
            # Mismatched elements: 1 / 144 (0.7%)
            # Greatest absolute difference: 26 at index (71,)
            # Greatest relative difference: 0.4126984179019928 at index (71,)
            atol=1e-5,
            rtol=0.5,
        )

    def test_conv_backward(self):
        def fn(rank4_inps, rank3_inps, rank5_inps):

            out1 = aten.convolution_backward(
                *rank4_inps,
                [C],
                [1, 1],
                [0, 0],
                [1, 1],
                False,
                [0, 0],
                1,
                [True, True, True],
            )
            out2 = aten.convolution_backward(
                *rank4_inps,
                [C],
                [1, 1],
                [0, 0],
                [1, 1],
                False,
                [0, 0],
                1,
                [True, False, False],
            )
            out3 = aten.convolution_backward(
                *rank3_inps,
                [C],
                [1],
                [0],
                [1],
                False,
                [0],
                1,
                [True, True, True],
            )
            out4 = aten.convolution_backward(
                *rank5_inps,
                [C],
                [1, 1, 1],
                [0, 0, 0],
                [1, 1, 1],
                False,
                [0, 0, 0],
                1,
                [True, True, True],
            )
            return (out1, out2, out3, out4)

        B = 3
        C = 4
        H = 5
        grad_out = torch.randn(B, C, H - 2, H - 2, H - 2)
        inp = torch.randn(B, C, H, H, H)
        weight = torch.randn(C, C, 3, 3, 3)

        def shrink_rank(x, rank):
            res = x
            while res.dim() > rank:
                res = torch.select(res, -1, 0)
            return res.contiguous()

        rank4_inps = [shrink_rank(x, 4) for x in [grad_out, inp, weight]]
        rank3_inps = [shrink_rank(x, 4) for x in [grad_out, inp, weight]]
        rank5_inps = [shrink_rank(x, 5) for x in [grad_out, inp, weight]]

        with torch.backends.cudnn.flags(allow_tf32=False):
            self.common(
                fn,
                [rank4_inps, rank3_inps, rank5_inps],
            )

    @unittest.skip(
        """
        FIXME: In the case of having equally max/min elements, our implementation returns
        the last index instead of the first one
        """
    )
    def test_argmax_argmin3(self):
        def fn(x):
            return (
                aten.argmax(x, 0),
                aten.argmin(x, 0),
                aten.argmax(x, -1),
                aten.argmin(x, -1),
            )

        self.common(
            fn,
            [torch.randint(0, 5, [10, 10])],
        )

    def test_vdd_clamp(self):
        def fn(x):
            return torch.clamp_min(x, 3)

        self.common(
            fn,
            [
                torch.randn([16], requires_grad=True) * 10,
            ],
        )

    def test_tmp_not_defined_issue1(self):
        def forward(
            primals_3,
            primals_4,
            add_tensor,
            convert_element_type_default,
            div_default,
            reciprocal_default,
        ):
            var_default = torch.ops.prims.var.default(
                convert_element_type_default, [2], correction=0
            )
            sub_tensor = torch.ops.aten.sub.Tensor(add_tensor, div_default)
            mul_tensor_1 = torch.ops.aten.mul.Tensor(sub_tensor, reciprocal_default)
            mul_tensor_2 = torch.ops.aten.mul.Tensor(mul_tensor_1, primals_3)
            add_tensor_2 = torch.ops.aten.add.Tensor(mul_tensor_2, primals_4)
            convert_element_type_default_1 = (
                torch.ops.prims.convert_element_type.default(
                    add_tensor_2, torch.float32
                )
            )
            convert_element_type_default_2 = (
                torch.ops.prims.convert_element_type.default(
                    convert_element_type_default_1, torch.float32
                )
            )
            var_default_1 = torch.ops.prims.var.default(
                convert_element_type_default_2, [2], correction=0
            )
            broadcast_in_dim_default_2 = torch.ops.prims.broadcast_in_dim.default(
                var_default_1, [1, 512, 1], [0, 1]
            )
            sum_default_1 = torch.ops.prims.sum.default(
                convert_element_type_default_2, [2]
            )
            add_tensor_3 = torch.ops.aten.add.Tensor(broadcast_in_dim_default_2, 1e-05)
            return (var_default, sum_default_1, add_tensor_3)

        inps = [
            (torch.Size([1024]), torch.float32),
            (torch.Size([1024]), torch.float32),
            (torch.Size([1, 512, 1024]), torch.float32),
            (torch.Size([1, 512, 1024]), torch.float32),
            (torch.Size([1, 512, 1]), torch.float32),
            (torch.Size([1, 512, 1]), torch.float32),
        ]
        inps = [torch.randn(shape, dtype=dtype) for (shape, dtype) in inps]
        self.common(forward, inps, atol=1e-05, rtol=2e-05)

    @unittest.skipIf(
        TEST_WITH_ASAN
        or os.environ.get("BUILD_ENVIRONMENT", "").startswith("parallelnative"),
        "TODO: debug this with asan",
    )
    def test_tmp_not_defined_issue2(self):
        def forward(arg38_1, arg81_1, getitem_17, new_zeros_default_4):
            div_tensor_7 = torch.ops.aten.div.Tensor(getitem_17, arg81_1)
            mul_tensor_24 = torch.ops.aten.mul.Tensor(div_tensor_7, arg38_1)
            sum_default_7 = torch.ops.aten.sum.default(mul_tensor_24)
            return (new_zeros_default_4, sum_default_7)

        args = [
            ((1, 88, 40, 40), (140800, 1600, 40, 1), torch.float32),
            ((), (), torch.float32),
            ((1, 88, 40, 40), (140800, 1600, 40, 1), torch.float32),
            ((3,), (1,), torch.float32),
        ]
        args = [
            rand_strided(shape, stride, dtype).requires_grad_(True).add(1)
            for shape, stride, dtype in args
        ]
        self.common(forward, args)

    def test_misaligned_address_issue1(self):
        def forward(sub_tensor_1, unsqueeze_default):
            gather_default = torch.ops.aten.gather.default(
                sub_tensor_1, 1, unsqueeze_default
            )
            return gather_default

        args = [
            ((1, 1000), (1000, 1), torch.float32),
            ((1, 1), (1, 1), torch.int64),
        ]
        args = [rand_strided(shape, stride, dtype) for shape, stride, dtype in args]
        self.common(forward, args)

    def test_invalid_operand_issue1(self):
        def forward(arg0_1, arg1_1, arg3_1, squeeze, view_1, slice_1):
            slice_scatter = torch.ops.aten.slice_scatter.default(
                slice_1, arg3_1, 1, 1, 9223372036854775807
            )
            slice_scatter_1 = torch.ops.aten.slice_scatter.default(
                arg1_1, slice_scatter, 0, 0, 9223372036854775807
            )
            slice_2 = torch.ops.aten.slice.Tensor(
                slice_scatter_1, 0, 0, 9223372036854775807
            )
            select_scatter = torch.ops.aten.select_scatter.default(
                slice_2, squeeze, 1, 0
            )
            slice_scatter_2 = torch.ops.aten.slice_scatter.default(
                slice_scatter_1, select_scatter, 0, 0, 9223372036854775807
            )
            view = torch.ops.aten.view.default(slice_scatter_2, [-1, 128])
            embedding = torch.ops.aten.embedding.default(arg0_1, view, 1)
            return [embedding, view_1]

        args = [
            ((50005, 768), (768, 1), torch.float32),
            ((8, 128), (128, 1), torch.int64),
            ((8, 127), (127, 1), torch.int64),
            ((8,), (1,), torch.int64),
            ((1024,), (1,), torch.int64),
            ((8, 128), (128, 1), torch.int64),
        ]
        args = [rand_strided(shape, stride, dtype) for shape, stride, dtype in args]
        self.common(forward, args)

    def test_sizehint_issue1(self):
        def forward(x):
            return torch.nn.functional.unfold(
                x, kernel_size=[4, 4], dilation=1, padding=0, stride=[4, 4]
            )

        args = [((2, 24, 56, 56), (75264, 3136, 56, 1), torch.float32, False)]
        args = [
            rand_strided(sh, st, dt).requires_grad_(rg) for (sh, st, dt, rg) in args
        ]
        self.common(forward, args)

    def test_zero_dim_reductions(self):
        for kd in [True, False]:
            inps0 = (torch.zeros(2, 0, device=self.device, dtype=torch.float16), 1, kd)
            failed_ops = [aten.argmin, aten.argmax, aten.max, aten.min]
            for fo in failed_ops:
                with self.assertRaisesRegex(
                    IndexError, "Expected reduction dim 1 to have non-zero size"
                ):
                    mod = make_fx(fo)(*inps0)
                    _ = compile_fx_inner(mod, inps0)

            pass_ops = [
                lambda *x: fn(*x) for fn in [aten.sum, aten.prod, aten.any, aten.all]
            ]
            for po in pass_ops:
                compiled = torch._dynamo.optimize("inductor")(po)
                expected = po(*inps0)
                actual = compiled(*inps0)

            self.assertTrue(torch.allclose(actual, expected, atol=1e-3, rtol=1e-3))

    @requires_cuda()
    def test_unspec_inputs(self):
        def fn(x, y):
            return x + y, x * y, x / y

        opt = torch._dynamo.optimize("inductor")(fn)
        dtypes = [
            torch.float16,
            torch.bfloat16,
            torch.float32,
            torch.float64,
            torch.int32,
            torch.int64,
        ]

        for d in dtypes:
            inputs = (
                rand_strided((2, 3), (3, 1), dtype=torch.float32, device="cuda"),
                rand_strided((), (), dtype=d, device="cpu"),
            )
            self.assertTrue(same(opt(*inputs), fn(*inputs)))
            inputs = (inputs[1], inputs[0])
            self.assertTrue(same(opt(*inputs), fn(*inputs)))

    @patch.object(config.triton, "mm", "aten")
    def test_list_clearing(self):

        if self.device == "cpu":
            contexts = [contextlib.nullcontext]
        else:
            contexts = [
                contextlib.nullcontext,
                lambda: patch.object(config.triton, "cudagraphs", True),
            ]

        for context in contexts:
            with context():
                inps = [
                    torch.rand([5, 5]).to(self.device),
                    torch.rand([5, 5]).to(self.device),
                ]
                inp_refs = [weakref.ref(inp) for inp in inps]

                def fn(x, y):
                    a = x + y
                    return (a @ a,)

                fn_fx = make_fx(fn)(inps[0], inps[1])
                fn_compiled = compile_fx_inner(fn_fx, inps)

                test_self = self
                matmul_seen = False

                class TestRefMode(TorchDispatchMode):
                    def __torch_dispatch__(self, func, types, args=(), kwargs=None):
                        kwargs = kwargs if kwargs else {}

                        nonlocal inps
                        nonlocal inp_refs
                        nonlocal test_self
                        nonlocal matmul_seen

                        # by matmul, inputs should be deallocated
                        if func is aten.mm.out:
                            matmul_seen = True
                            test_self.assertEqual(len(inps), 0)
                            test_self.assertIsNone(inp_refs[0]())
                            test_self.assertIsNone(inp_refs[1]())

                        return func(*args, **kwargs)

                with TestRefMode():
                    fn_compiled(inps)

                # for some reason, TorchDispatch doesnt capture the
                # cuda mm call (even without cudagraphs)
                if self.device == "cpu":
                    self.assertTrue(matmul_seen)
                else:
                    self.assertEqual(len(inps), 0)

    def test_dtype_mismatch_issue(self):
        def fn(x):
            attn = torch.nn.functional.pad(x, [0, 1])
            return attn.softmax(dim=-1)

        x = torch.rand(128, 32, 63)
        res_ref = fn(x)
        res = torch._dynamo.optimize("inductor")(fn)(x)
        self.assertEqual(res, res_ref)

    @unittest.skipIf(HAS_CUDA, "histogramdd only supports cpu")
    def test_kwargs(self):
        def fn(x, y):
            return torch.histogramdd(
                x,
                bins=[3, 3],
                weight=y,
            )

        self.common(
            fn,
            [torch.randn((4, 2)), torch.randn((4))],
        )

    @patch.object(config, "profiler_mark_wrapper_call", True)
    def test_profiler_mark_wrapper_call(self):
        from torch.profiler import profile

        @torch._dynamo.optimize("inductor", nopython=True)
        def fn(a, b):
            return a + b

        a = torch.rand((100,))
        b = torch.rand((100,))
        with profile() as prof:
            fn(a, b)
        assert "inductor_wrapper_call" in (
            e.name for e in prof.profiler.function_events
        )

    @patch.object(config, "cpp_wrapper", True)
    @unittest.skipIf(HAS_CUDA, "cpp_wrapper only supports cpu")
    def test_cpp_wrapper(self):
        device = "cpu"
        for name in [
            "test_as_strided",  # buffer reuse
            "test_bitwise",  # int32
            "test_bmm1",
            "test_bmm2",
            "test_cat",  # alias
            "test_linear1",
            "test_linear2",
            "test_lowmem_dropout1",  # None as output
            "test_mm_views",
            "test_profiler_mark_wrapper_call",  # TODO: fallback to default wrapper for now
            "test_reduction1",  # Reduction
            "test_relu",  # multiple inputs
            "test_silu",  # single input, single output
            "test_sum_dtype",  # float64
            "test_sum_int",  # bool, int64, int8, uint8
            "test_transpose",  # multiple outputs, buffer clear
        ]:
            test_name = f"{name}_{device}"
            assert hasattr(self, test_name), "undefined function"
            func = getattr(self, test_name)
            assert callable(func), "not a callable"
            func()


if HAS_CPU:

    class SweepInputsCpuTest(SweepInputs2, TestCase):
        gen = InputGen(10, "cpu")

    SweepInputsCpuTest.populate()

    class CpuTests(TestCase):
        common = check_model
        device = "cpu"

    CommonTemplate.install(CpuTests, "cpu")

    class CPUReproTests(TestCase):
        def test_conv_stride_constraints(self):
            for fmt in [torch.channels_last, torch.contiguous_format]:
                # TorchDispatch doesn't work in our cuda invocation for some reason
                m = torch.nn.Conv2d(5, 6, [3, 3])

                def fn(inp, weight):
                    return (
                        F.conv2d(
                            inp, weight, None, m.stride, m.padding, m.dilation, m.groups
                        ),
                    )

                inp = torch.randn([2, 5, 16, 16])
                inps = [inp, m.weight.to(memory_format=fmt)]
                fn_fx = make_fx(fn)(*inps)
                fn_compiled = compile_fx_inner(fn_fx, inps)
                test_self = self
                conv_seen = False

                class RecordFunctions(TorchDispatchMode):
                    def __torch_dispatch__(self, func, types, args=(), kwargs=None):
                        kwargs = kwargs if kwargs else {}
                        if func == torch.ops.aten.convolution.default:
                            test_self.assertTrue(
                                args[0].is_contiguous(memory_format=fmt)
                            )
                            test_self.assertTrue(
                                args[1].is_contiguous(memory_format=fmt)
                            )
                            nonlocal conv_seen
                            conv_seen = True

                        return func(*args, **kwargs)

                with RecordFunctions():
                    out = fn_compiled(inps)

                self.assertTrue(conv_seen)

        def test_inplace_squeeze_needed(self):
            mod = torch.nn.Sequential(
                torch.nn.Linear(10, 10),
                torch.nn.LayerNorm(10),
                torch.nn.ReLU(),
            ).eval()

            @torch._dynamo.optimize("inductor")
            def fn(x):
                return mod(x)

            v = torch.randn(10)
            result = fn(v)
            # TODO: OMP parallel reduction order is not deterministic.
            # Hence, the accurarcy might vary up and down. For short term,
            # we increase the tolerance and will fix it later by using
            # aten parallel.
            assert same(result, mod(v), tol=5e-1)

        def test_inplace_add_alpha(self):
            def fn(x, y):
                aten.add_.Tensor(x, y, alpha=0.55)
                return (x,)

            x1 = torch.zeros(10)
            x2 = torch.zeros(10)
            x3 = torch.zeros(10)
            y = torch.randn(10)
            fn_fx = make_fx(fn)(x1, y)
            fn_compiled = compile_fx_inner(fn_fx, [x1, y])
            fn(x2, y)
            fn_compiled([x3, y])
            assert same(x2, x3)

        def test_no_op_squeeze(self):
            @torch._dynamo.optimize("inductor")
            def forward(arg0_1):
                return torch.ops.aten.squeeze.dim(arg0_1, 1)

            x = torch.randn((10, 20))
            assert same(x, forward(x))

        def test_parallel_num_threads(self):
            @torch._dynamo.optimize("inductor")
            def fn(x1, x2):
                return x1 + x2

            @contextlib.contextmanager
            def set_num_threads(num_threads):
                orig_num_threads = torch.get_num_threads()
                torch.set_num_threads(num_threads)
                yield
                torch.set_num_threads(orig_num_threads)

            x1 = torch.randn((10, 20))
            x2 = torch.randn((10, 20))
            with set_num_threads(1):
                assert same(x1 + x2, fn(x1, x2))
            with set_num_threads(4):
                assert same(x1 + x2, fn(x1, x2))

        @patch("torch.cuda.is_available", lambda: False)
        def test_timed_cpu_only(self):
            timed(lambda: torch.randn(10), ())

        def test_complex_memory_overlap(self):
            dense = torch.zeros(64, 32)
            self.assertFalse(complex_memory_overlap(dense))
            self.assertFalse(complex_memory_overlap(dense.t()))

            strided = dense.split(4, dim=1)
            self.assertFalse(complex_memory_overlap(strided[0]))
            self.assertFalse(complex_memory_overlap(strided[0].t()))

            unsqueezed = dense.unsqueeze(1)
            self.assertFalse(complex_memory_overlap(unsqueezed))
            self.assertFalse(complex_memory_overlap(unsqueezed.permute(1, 2, 0)))

            expanded = unsqueezed.expand(-1, 2, -1)
            self.assertTrue(complex_memory_overlap(expanded))
            self.assertTrue(complex_memory_overlap(expanded.permute(1, 2, 0)))

            gathered = dense.index_select(0, torch.IntTensor([1, 0, 1]))
            self.assertFalse(complex_memory_overlap(gathered))
            self.assertFalse(complex_memory_overlap(gathered.t()))

        @unittest.skipIf(
            not codecache.valid_vec_isa_list(), "Does not support vectorization"
        )
        @patch.object(config, "dynamic_shapes", True)
        @patch.object(torch._dynamo.config, "dynamic_shapes", True)
        @patch.object(functorch_config, "use_dynamic_shapes", True)
        def test_vec_dynamic_shapes(self):
            def fn(x):
                return torch.softmax(x, -1)

            value = torch.randn((2, 10))
            with patch.object(config.cpp, "simdlen", None):
                torch._dynamo.reset()
                metrics.reset()
                opt_fn = torch._dynamo.optimize("inductor")(fn)
                opt_fn(value)

                real_out = fn(value)
                compiled_out = opt_fn(value)
                assert same(real_out, compiled_out, equal_nan=True)
                assert metrics.generated_cpp_vec_kernel_count < 1

        @unittest.skipIf(
            not codecache.valid_vec_isa_list(), "Does not support vectorization"
        )
        @patch("torch.cuda.is_available", lambda: False)
        def test_auto_simd(self):
            vec_avx512 = codecache.supported_vec_isa_list[0]
            vec_avx2 = codecache.supported_vec_isa_list[1]
            self.assertTrue(vec_avx512.bit_width() == 512)
            self.assertTrue(vec_avx2.bit_width() == 256)
            self.assertTrue(vec_avx512.nelements() == 16)
            self.assertTrue(vec_avx2.nelements() == 8)
            self.assertTrue(vec_avx512.nelements(torch.bfloat16) == 32)
            self.assertTrue(vec_avx2.nelements(torch.bfloat16) == 16)

            with patch.object(config.cpp, "simdlen", None):
                isa = codecache.pick_vec_isa()
                if vec_avx512 in codecache.valid_vec_isa_list():
                    self.assertTrue(isa == vec_avx512)
                else:
                    self.assertTrue(isa == vec_avx2)

            with patch.object(config.cpp, "simdlen", 0):
                isa = codecache.pick_vec_isa()
                self.assertFalse(isa)

            with patch.object(config.cpp, "simdlen", 1):
                isa = codecache.pick_vec_isa()
                self.assertFalse(isa)

            with patch.object(config.cpp, "simdlen", 257):
                isa = codecache.pick_vec_isa()
                self.assertFalse(isa)

            with patch.object(config.cpp, "simdlen", 513):
                isa_list = codecache.valid_vec_isa_list()
                if vec_avx512 in isa_list:
                    self.assertFalse(isa)

            with patch.object(config.cpp, "simdlen", 512):
                isa_list = codecache.valid_vec_isa_list()
                if vec_avx512 in isa_list:
                    isa = codecache.pick_vec_isa()
                    self.assertTrue(isa == vec_avx512)

            with patch.object(config.cpp, "simdlen", 256):
                isa_list = codecache.valid_vec_isa_list()
                if vec_avx2 in isa_list:
                    isa = codecache.pick_vec_isa()
                    self.assertTrue(isa == vec_avx2)

        @unittest.skipIf(
            not codecache.valid_vec_isa_list(), "Does not support vectorization"
        )
        @patch("torch.cuda.is_available", lambda: False)
        def test_masked_fill_softmax(self):
            def fn(value, mask):
                mask = mask.to(torch.bool)
                x = torch.masked_fill(value, mask, -33.0)
                return torch.softmax(x, -1)

            value = torch.randn((2, 17))
            mask = torch.randint(0, 1, size=(2, 17), dtype=torch.uint8)
            with patch.object(config.cpp, "simdlen", None):
                torch._dynamo.reset()
                metrics.reset()
                opt_fn = torch._dynamo.optimize("inductor")(fn)
                opt_fn(value, mask)

                real_out = fn(value, mask)
                compiled_out = opt_fn(value, mask)
                assert same(real_out, compiled_out, equal_nan=True)
                assert metrics.generated_cpp_vec_kernel_count >= 1

        def test_load_same_bool_tensor_twice(self):
            @torch._dynamo.optimize("inductor")
            def fn(a, b):
                x = torch.masked_fill(a, b, -33.0)
                y = torch.masked_fill(a, b, -33.0)
                return x, y

            value = torch.randn((2, 17))
            mask = torch.randint(0, 1, size=(2, 17), dtype=torch.uint8).to(torch.bool)
            fn(value, mask)

        def test_cpu_vec_cosim(self):
            cpp_vec_op_list = []
            cpp_op_list = []

            for k, v in CppVecOverrides.__dict__.items():
                if isinstance(v, staticmethod):
                    cpp_vec_op_list.append(k)
            for k, v in CppOverrides.__dict__.items():
                if isinstance(v, staticmethod):
                    cpp_op_list.append(k)

            diff = [
                "index_expr",
                "signbit",
                "isinf",
                "mod",
                "masked",
                "randn",
                "isnan",
                "rand",
            ]
            union = {*cpp_vec_op_list, *diff}
            self.assertTrue(set(cpp_op_list).issubset(union))

        @unittest.skipIf(
            not codecache.valid_vec_isa_list(), "Does not support vectorization"
        )
        @patch("torch.cuda.is_available", lambda: False)
        def test_new_vec_op_cpu_only(self):
            def fn(x):
                return (torch.log1p(torch.expm1(torch.erf(x))),)

            x = torch.randn((2, 9))
            x[0, 0] = torch.nan
            x[1, -1] = torch.nan

            with patch.object(config.cpp, "simdlen", None):
                torch._dynamo.reset()
                metrics.reset()
                traced = make_fx(fn)(x)
                compiled = compile_fx_inner(traced, [x])
                assert same(fn(x)[0], compiled([x])[0], equal_nan=True)
                assert metrics.generated_cpp_vec_kernel_count == 1

        @unittest.skipIf(
            not codecache.valid_vec_isa_list(), "Does not support vectorization"
        )
        @patch("torch.cuda.is_available", lambda: False)
        def test_vec_compare_op_cpu_only(self):
            def fn(x):
                y1 = torch.eq(x, 1.0)
                x = torch.where(y1, x, -x)
                y2 = torch.ne(x, 0.0)
                x = torch.where(y2, x, -x)
                y3 = torch.lt(x, 5.0)
                x = torch.where(y3, x, x - 1.0)
                y4 = torch.gt(x, -2.0)
                x = torch.where(y4, x, x + 1.0)
                y5 = torch.le(x, 8.0)
                x = torch.where(y5, x, x - 1.0)
                y6 = torch.ge(x, -3.0)
                x = torch.where(y6, x, x + 1.0)
                y7 = x == 1.0
                x = torch.where(y7, x, -x)
                y8 = x != 0.0
                x = torch.where(y8, x, -x)
                y9 = x < 5.0
                x = torch.where(y9, x, x - 1.0)
                y10 = x > -2.0
                x = torch.where(y10, x, x + 1.0)
                y11 = x <= 8.0
                x = torch.where(y11, x, x - 1.0)
                y12 = x >= -3.0
                x = torch.where(y12, x, x + 1.0)
                return (x,)

            x = torch.randn((2, 9))

            with patch.object(config.cpp, "simdlen", None):
                torch._dynamo.reset()
                metrics.reset()
                traced = make_fx(fn)(x)
                compiled = compile_fx_inner(traced, [x])
                assert same(fn(x)[0], compiled([x])[0], equal_nan=True)
                assert metrics.generated_cpp_vec_kernel_count == 1
                assert (
                    metrics.generated_kernel_count
                    - metrics.generated_cpp_vec_kernel_count
                ) == 0

        @unittest.skipIf(
            not codecache.valid_vec_isa_list(), "Does not support vectorization"
        )
        @patch("torch.cuda.is_available", lambda: False)
        def test_sign_cpu_only(self):
            def fn(x):
                return (torch.sign(x),)

            x = torch.randn((2, 9))
            x[0, 0] = torch.nan
            x[1, -1] = torch.nan

            with patch.object(config.cpp, "simdlen", None):
                torch._dynamo.reset()
                metrics.reset()
                traced = make_fx(fn)(x)
                compiled = compile_fx_inner(traced, [x])
                assert same(fn(x)[0], compiled([x])[0], equal_nan=True)
                assert metrics.generated_cpp_vec_kernel_count == 1

        # Currently, we enabled AVX2 and AVX512 for vectorization. If the platform is not
        # supported, the vectorization will not work and skip this test case. For ARM or
        # other platforms support, we just need to add the ISA info to the supported_vector_isa
        # and include proper aten vectorization head file.
        @unittest.skipIf(
            not codecache.valid_vec_isa_list(), "Does not support vectorization"
        )
        @patch("torch.cuda.is_available", lambda: False)
        def test_vec_kernel_cpu_only(self):
            def fn(x1, x2):
                # Current, there are some limitations as follows.
                #   rsqrt:
                #     assert [both a fallback and a decomp for same kernel: aten.rsqrt.default]
                #   round:
                #     couldn't find symbolic meta function/decomposition
                #   fmod/logical_and/logic_or:
                #     vec kernel has not support to_type
                x = torch.abs(x1)
                x = torch.sin(x)
                x = torch.neg(x)
                x = torch.square(x)
                x = torch.sigmoid(x)
                x = torch.relu(x)
                x = torch.cos(x)
                x = torch.exp(x)
                x = torch.sqrt(x)
                x = torch.add(x, x1)
                x = torch.sub(x, x2)
                x = torch.mul(x, x1)
                x = torch.div(x, x1)
                x = torch.pow(x, 10)
                x = torch.log(x)
                x = torch.floor(x)
                x = torch.ceil(x)
                x = torch.trunc(x)
                x = torch.lgamma(x)
                x = torch.fmod(x, x2)
                x = torch.sign(x)
                res = x + x2
                return (res,)

            x1 = torch.randn((10, 20))
            x2 = torch.randn((10, 20))

            with patch.object(config.cpp, "simdlen", 1):
                torch._dynamo.reset()
                metrics.reset()
                traced = make_fx(fn)(x1, x2)
                compiled = compile_fx_inner(traced, [x1, x2])
                assert same(fn(x1, x2)[0], compiled([x1, x2])[0], equal_nan=True)
                assert metrics.generated_cpp_vec_kernel_count == 0

            with patch.object(config.cpp, "simdlen", None):
                torch._dynamo.reset()
                metrics.reset()
                traced = make_fx(fn)(x1, x2)
                compiled = compile_fx_inner(traced, [x1, x2])
                assert same(fn(x1, x2)[0], compiled([x1, x2])[0], equal_nan=True)
                assert metrics.generated_cpp_vec_kernel_count == 1

                torch._dynamo.reset()
                metrics.reset()
                x1 = x1.permute(1, 0)
                x2 = torch.randn((20, 10))
                traced = make_fx(fn)(x1, x2)
                compiled = compile_fx_inner(traced, [x1, x2])
                assert same(fn(x1, x2)[0], compiled([x1, x2])[0], equal_nan=True)
                assert metrics.generated_cpp_vec_kernel_count == 0

                torch._dynamo.reset()
                metrics.reset()
                x1 = torch.randn((10, 7))
                x2 = torch.randn((10, 7))
                traced = make_fx(fn)(x1, x2)
                compiled = compile_fx_inner(traced, ([x1, x2]))
                assert same(fn(x1, x2)[0], compiled([x1, x2])[0], equal_nan=True)
                assert metrics.generated_cpp_vec_kernel_count == 1

        @unittest.skipIf(
            sys.platform != "linux", "cpp kernel profile only support linux now"
        )
        @patch("torch.cuda.is_available", lambda: False)
        @patch.object(config.cpp, "enable_kernel_profile", True)
        def test_cpp_kernel_profile(self):
            from torch.profiler import profile

            @torch._dynamo.optimize("inductor", nopython=True)
            def fn(a, b):
                return a + b

            a = torch.rand((100,))
            b = torch.rand((100,))
            with profile() as prof:
                fn(a, b)

            kernel_profile_events = []
            for e in prof.profiler.function_events:
                if "kernel_cpp_0" in e.name:
                    kernel_profile_events.append(e.name)
            assert len(kernel_profile_events) > 0


if HAS_CUDA:
    import triton
    import triton.language as tl

    class SweepInputsCudaTest(SweepInputs2, TestCase):
        gen = InputGen(10, "cuda")

    SweepInputsCudaTest.populate()

    class CudaTests(TestCase):
        common = check_model_cuda
        device = "cuda"

        def test_simplify_dims(self):
            def fn(a):
                return (a + 1,)

            self.common(
                fn, (torch.randn(2, 3, 10, 5, 6, device="cuda")[:, :, 2::2, :, :],)
            )

        def test_sink_cat_after_pointwise(self):
            class TestModule(torch.nn.Module):
                def forward(self, x, y):
                    return torch.cat([x, y], dim=-1).view(-1).view(128).tanh()

            trace_func = chain_passes(torch.fx.symbolic_trace, sink_cat_after_pointwise)
            inputs = [
                torch.randn(8, 8, device="cuda"),
                torch.randn(8, 8, device="cuda"),
            ]
            module = TestModule()
            traced = trace_func(module, inputs)
            self.assertTrue(torch.allclose(module(*inputs), traced(*inputs)))
            self.assertEqual(count_call_method(traced, "tanh"), 2)

        def test_linear_permute_fusion(self):
            class TestModule(torch.nn.Module):
                def __init__(self, k: int, n: int):
                    super().__init__()
                    self.weight = torch.nn.Parameter(torch.randn(n, k))
                    self.bias = torch.nn.Parameter(torch.randn(n))

                def forward(self, input: torch.Tensor):
                    a0 = torch.nn.functional.linear(input, self.weight, self.bias)
                    b0 = a0.permute(0, 2, 1)
                    return b0

            m, k, n = 16, 8, 4
            trace_func = chain_passes(torch.fx.symbolic_trace, linear_permute_fusion)
            module = TestModule(k, n).eval()
            input = torch.randn(6, m, k)
            traced = trace_func(module, [input])
            num_linear = count_call_function(traced, torch.nn.functional.linear)
            num_linear_transpose = count_call_function(traced, linear_transpose)
            self.assertEqual(num_linear, 0)
            self.assertEqual(num_linear_transpose, 1)

            self.assertTrue(torch.allclose(module(input), traced(input)))

        @patch.object(config, "permute_fusion", True)
        def test_permute_fusion(self):
            class Repro(torch.nn.Module):
                def __init__(self):
                    super().__init__()

                def forward(self, view, reshape_2):
                    permute = view.permute(0, 2, 1)
                    view = None
                    reshape = torch.reshape(permute, (-1, 642))
                    bmm = torch.bmm(permute, reshape_2)
                    return (bmm,)

            args = [
                ((1024, 642, 160), (102720, 160, 1), torch.float32, "cuda", True),
                ((1024, 642, 20), (12840, 20, 1), torch.float32, "cuda", True),
            ]
            args = [
                rand_strided(sh, st, dt, dev).requires_grad_(rg)
                for (sh, st, dt, dev, rg) in args
            ]

            mod = Repro()
            opt_mod = torch._dynamo.optimize("inductor")(mod)

            ref = mod(*args)
            res = opt_mod(*args)
            self.assertTrue(same(ref, res))

        @patch.object(config.triton, "autotune", True)
        def test_inplace_add_alpha_autotune(self):
            def fn(x, y):
                aten.add_.Tensor(x, y, alpha=0.55)
                return (x,)

            x1 = torch.zeros(2, 3, 4, 10, device="cuda")
            x2 = torch.zeros(2, 3, 4, 10, device="cuda")
            x3 = torch.zeros(2, 3, 4, 10, device="cuda")
            y = torch.randn(2, 3, 4, 10, device="cuda").to(
                memory_format=torch.channels_last
            )
            fn_fx = make_fx(fn)(x1, y)
            fn_compiled = compile_fx_inner(fn_fx, [x1, y])
            fn(x2, y)
            fn_compiled([x3, y])
            assert same(x2, x3)

        @patch.object(config.triton, "autotune", True)
        def test_inplace_buffer_autotune(self):
            def foo(x, y, z):
                a = x @ y
                return a.unsqueeze(0).unsqueeze(0) + z

            x = torch.zeros(5, 5, device="cuda")
            y = torch.zeros(5, 5, device="cuda")
            z = torch.zeros(1, 1, 5, 5, device="cuda").to(
                memory_format=torch.channels_last
            )
            self.common(
                foo,
                (x, y, z),
                check_lowp=False,
            )

        def test_permute_linear_fusion(self):
            class TestModule(torch.nn.Module):
                def __init__(self, k: int, n: int):
                    super().__init__()
                    self.weight = torch.nn.Parameter(torch.randn(n, k))
                    self.bias = torch.nn.Parameter(torch.randn(n))

                def forward(self, input: torch.Tensor):
                    input1 = input.permute(0, 2, 1)
                    output = torch.nn.functional.linear(input1, self.weight, self.bias)
                    return output

            m, k, n = 16, 8, 4

            trace_func = chain_passes(torch.fx.symbolic_trace, permute_linear_fusion)
            module = TestModule(k, n).eval()
            input = torch.randn(6, k, m)
            traced = trace_func(module, [input])
            num_linear = count_call_function(traced, torch.nn.functional.linear)
            num_transpose_linear = count_call_function(traced, transpose_linear)
            self.assertEqual(num_linear, 0)
            self.assertEqual(num_transpose_linear, 1)

            self.assertTrue(torch.allclose(module(input), traced(input)))

        def test_permute_bmm_fusion(self):
            class TestModule(torch.nn.Module):
                def __init__(self, batch: int, k: int, n: int):
                    super().__init__()
                    self.other = torch.randn(batch, k, n)

                def forward(self, input: torch.Tensor):
                    input1 = input.permute(0, 2, 1)
                    output = torch.bmm(input1, self.other)
                    return output

            batch, m, k, n = 6, 16, 8, 4

            trace_func = chain_passes(torch.fx.symbolic_trace, permute_matmul_fusion)
            module = TestModule(batch, k, n).eval()
            input = torch.randn(batch, k, m)
            traced = trace_func(module, [input])
            num_bmm = count_call_function(traced, torch.bmm)
            num_transpose_matmul = count_call_function(traced, transpose_matmul)
            self.assertEqual(num_bmm, 0)
            self.assertEqual(num_transpose_matmul, 1)

            self.assertTrue(torch.allclose(module(input), traced(input)))

    CommonTemplate.install(CudaTests, "cuda")

    class CudaReproTests(TestCase):
        common = check_model_cuda

        def test_index_put_issue(self):
            def forward(
                self,
                arg76_1,
                expand_default,
                full_like_default,
                _to_copy_default_67,
                zeros,
            ):
                sum_sym_int_19 = torch.ops.aten.sum(_to_copy_default_67, [0], True)
                view_default_57 = torch.ops.aten.view.default(
                    sum_sym_int_19, [512, 768]
                )
                where_self = torch.ops.aten.where.self(
                    expand_default, view_default_57, full_like_default
                )
                clone_default_12 = torch.ops.aten.clone.default(zeros)
                index_put__default = torch.ops.aten.index_put_.default(
                    clone_default_12, [arg76_1], where_self, True
                )
                return (index_put__default,)

            inps = [
                (torch.Size([512]), torch.int64),
                (torch.Size([512, 768]), torch.bool),
                (torch.Size([512, 768]), torch.float16),
                (torch.Size([4, 512, 768]), torch.float16),
                (torch.Size([512, 768]), torch.float16),
            ]
            inps = [torch.zeros(())] + [
                torch.ones(shape, dtype=dtype, device="cuda") for (shape, dtype) in inps
            ]
            mod = make_fx(forward)(*inps)
            compiled = compile_fx_inner(mod, inps)
            compiled(inps)

        @requires_cuda()
        def test_input_channels_last(self):
            m = torch.nn.Sequential(
                torch.nn.Conv2d(3, 3, 1, 1),
                ToTuple(),
            ).cuda()
            inp = (
                torch.randn([2, 3, 16, 16]).to(memory_format=torch.channels_last).cuda()
            )

            self.common(
                m,
                (inp,),
                check_lowp=False,
            )

            @torch._dynamo.optimize()
            def foo(m, inp):
                return m(inp)

            self.assertTrue(
                foo(m, inp)[0].is_contiguous(memory_format=torch.channels_last)
            )

        # https://github.com/pytorch/torchdynamo/issues/1681#issuecomment-1283433527
        @requires_cuda()
        def test_unspec_inputs_interop(self):
            class Repro(torch.nn.Module):
                def __init__(self):
                    super().__init__()

                def forward(self, x, y):
                    unsqueeze = torch.ops.aten.unsqueeze.default(x, 4)
                    permute = torch.ops.aten.permute.default(unsqueeze, [0, 1, 2, 4, 3])
                    add = torch.ops.aten.add.Tensor(y, 1)
                    return [permute, add]

            inps = [
                rand_strided(
                    (12, 3, 512, 64), (64, 196608, 768, 1), torch.float32, "cuda"
                ),
                rand_strided((), (), torch.int64, "cpu"),
            ]
            mod = make_fx(Repro().to(device="cuda"))(*inps)
            compiled = compile_fx_inner(mod, inps)
            compiled(inps)

        @patch.object(config, "fallback_random", True)
        def test_dtype_factory_issue(self):
            def forward():
                randn = torch.ops.aten.randn.default(
                    [12, 64, 1, 64],
                    dtype=torch.float32,
                    device=torch.device(type="cuda", index=0),
                    pin_memory=False,
                )
                unsqueeze_default_2 = torch.ops.aten.unsqueeze.default(randn, -1)
                return (unsqueeze_default_2,)

            mod = make_fx(forward)()
            compiled = compile_fx_inner(mod, ())
            assert compiled([])[0].device.type == "cuda"

        @patch.object(config.triton, "cudagraphs", True)
        def test_expanded_inputs_cudagraphs(self):
            @torch._dynamo.optimize("inductor")
            def fn(x, y):
                return x + y

            inputs = (
                rand_strided((5, 5, 5, 5), (0, 5, 0, 1), device="cuda"),
                rand_strided((5, 5, 5, 5), (0, 5, 0, 1), device="cuda"),
            )
            self.assertTrue(same(fn(*inputs), inputs[0] + inputs[1]))

        # TODO: Abstract this out, test more extensively
        @patch.object(config, "dynamic_shapes", True)
        @patch.object(torch._dynamo.config, "dynamic_shapes", True)
        @patch.object(functorch_config, "use_dynamic_shapes", True)
        def test_dynamic_shapes(self):
            torch._dynamo.reset()  # Needed since everywhere else uses "inductor"

            def f(x):
                return x.cos().view(x.shape).sin()

            cnts = torch._dynamo.testing.CompileCounterWithBackend("inductor")

            f2 = torch._dynamo.optimize(cnts)(f)

            f2(torch.randn(32))

            inp = torch.randn(16)
            real_out = f(inp)
            compiled_out = f2(inp)

            self.assertEqual(cnts.frame_count, 1)
            self.assertEqual(real_out, compiled_out)
            torch._dynamo.reset()

        @patch.object(config, "size_asserts", False)
        @patch.object(config.triton, "cudagraphs", True)
        def test_expanded_inputs_cudagraphs_no_size_asserts(self):
            @torch._dynamo.optimize("inductor")
            def fn(x, y):
                return x + y

            inputs = (
                rand_strided((5, 5, 5, 5), (0, 5, 0, 1), device="cuda"),
                rand_strided((5, 5, 5, 5), (0, 5, 0, 1), device="cuda"),
            )
            self.assertTrue(same(fn(*inputs), inputs[0] + inputs[1]))

        @patch.object(config.triton, "cudagraphs", True)
        def test_inplace_updates_cudagraphs(self):
            class Repro(torch.nn.Module):
                def __init__(self):
                    super(Repro, self).__init__()
                    self.weight1 = torch.nn.Parameter(
                        torch.randn(10, 20, requires_grad=True)
                    )

                def forward(self, x):
                    x = torch.matmul(x, self.weight1)
                    return x

            from copy import deepcopy

            model = Repro().cuda()
            model_ref = deepcopy(model)
            model_opt = torch._dynamo.optimize("inductor")(model)

            input = torch.randn(10, 10, device="cuda", requires_grad=True)

            for i in range(2):
                output_ref = model_ref(input)
                output_res = model_opt(input)
                output_ref.sum().backward()
                output_res.sum().backward()
                for (p_ref, p_res) in zip(
                    model_ref.parameters(), model_opt.parameters()
                ):
                    self.assertEqual(p_ref.grad, p_res.grad)
                with torch.no_grad():
                    for param in model_ref.parameters():
                        param.add_(1.0)
                    for param in model_opt.parameters():
                        param.add_(1.0)

        # https://github.com/pytorch/torchdynamo/issues/1850
        def test_inductor_output_aliases_intermediate(self):
            def foo(x):
                out = x + x
                return out.t()

            foo_opt = torch._dynamo.optimize("inductor")(foo)

            inpt = torch.randn(10, 10, device="cuda", requires_grad=True)
            # TODO: this is broken, fix later
            # out = foo_opt(inpt)
            # out.add_(2)

            out_ref = foo(inpt)
            out_ref.add_(2)
            # self.assertEqual(out_ref, out)

        def test_accuracy_issue1(self):
            class Repro(torch.nn.Module):
                def __init__(self):
                    super().__init__()
                    self.linear = torch.nn.Linear(
                        in_features=768, out_features=2, bias=True
                    )

                def forward(self, start_positions: torch.Tensor, x: torch.Tensor):
                    linear = self.linear(x)
                    split = linear.split(1, dim=-1)
                    getitem = split[0]
                    squeeze = getitem.squeeze(-1)
                    clamp = start_positions.clamp(0, 128)
                    cross_entropy = torch.nn.functional.cross_entropy(
                        squeeze, clamp, None, None, 128, None, "mean", 0.0
                    )
                    return cross_entropy

            mod = Repro().cuda()
            opt_mod = torch._dynamo.optimize("inductor")(mod)
            mod.eval()
            opt_mod.eval()

            args = [
                ((1,), (1,), torch.int64, "cuda", False),
                ((1, 128, 768), (98304, 768, 1), torch.float32, "cuda", True),
            ]
            args = [
                rand_strided(sh, st, dt, dev).requires_grad_(rg)
                for (sh, st, dt, dev, rg) in args
            ]
            with torch.cuda.amp.autocast(enabled=False):
                assert same_two_models(mod, opt_mod, args), "Dynamo failed"

        def test_autotune_inplace_kernel(self):
            """
            This UT tests autotune on an inplace kernel. The autotune should not contaminate
            the input buffers when tuning with multiple configs. For more details, refer to
            https://github.com/openai/triton/issues/781
            https://github.com/pytorch/torchdynamo/issues/1670
            """
            from torch._C import _cuda_getCurrentRawStream as get_cuda_stream
            from torch._inductor.triton_ops.autotune import CachingAutotuner, grid
            from torch._inductor.utils import instance_descriptor

            def autotune(configs, meta):
                def decorator(fn):
                    return CachingAutotuner(
                        # force autotune by setting save_cache_hook to False
                        fn,
                        meta=meta,
                        configs=configs,
                        save_cache_hook=False,
                        mutated_arg_names=["in_out_ptr0"],
                    )

                return decorator

            @autotune(
                configs=[
                    triton.Config({"XBLOCK": 1}),
                    triton.Config({"XBLOCK": 2}),
                ],
                meta={
                    "signature": {0: "*fp32", 1: "*fp32", 2: "i32"},
                    "device": 0,
                    "configs": [
                        instance_descriptor(divisible_by_16=(0, 1), equal_to_1=())
                    ],
                    "constants": {},
                },
            )
            @triton.jit
            def kernel(in_out_ptr0, in_ptr0, xnumel, XBLOCK: tl.constexpr):
                pid = tl.program_id(0)
                block_start = pid * XBLOCK
                offsets = block_start + tl.arange(0, XBLOCK)
                mask = offsets < xnumel
                x = tl.load(in_out_ptr0 + offsets, mask=mask)
                y = tl.load(in_ptr0 + offsets, mask=mask)
                output = x + y
                tl.store(in_out_ptr0 + offsets, output, mask=mask)

            xnumel = 384
            in0 = rand_strided((xnumel,), (1,), device="cuda", dtype=torch.float32)
            inout1 = rand_strided((xnumel,), (1,), device="cuda", dtype=torch.float32)
            inout2 = inout1.clone()

            stream0 = get_cuda_stream(0)
            kernel.run(inout1, in0, xnumel, grid=grid(xnumel), stream=stream0)
            kernel.run(inout2, in0, xnumel, grid=grid(xnumel), stream=stream0)

            assert same(
                inout1, inout2, tol=0.001, equal_nan=True
            ), "failed autotune with inplace kernel"

        @requires_cuda()
        def test_sort_stride_issue(self):
            # This minified testcase comes from detectron2_maskrcnn_r_50_fpn
            # There was a false error from our size_assert code
            @torch._dynamo.optimize(nopython=True)
            def forward(pred_objectness_logits_3_: torch.Tensor):
                sort_3 = pred_objectness_logits_3_.sort(descending=True, dim=1)
                getitem_12 = sort_3[0]
                return getitem_12

            args = [((1, 100), (0, 1), torch.float16, "cuda", False)]
            args = [
                rand_strided(sh, st, dt, dev).requires_grad_(rg)
                for (sh, st, dt, dev, rg) in args
            ]
            result = forward(*args)
            assert same(result, torch.sort(args[0], descending=True, dim=1)[0])

        @requires_cuda()
        def test_scalar_triton_index(self):
            # The indirect indexing via a scalar like below used to lead to
            # bad triton code that made triton segfault when compiling.
            # See https://github.com/pytorch/torchdynamo/issues/1515
            def fn(a):
                zero = torch.zeros((16,), device=a.device, dtype=torch.int64)
                return (a[zero],)

            a = torch.randn((8,), dtype=torch.float32, device="cuda")

            fn_optimized = torch._dynamo.optimize("inductor")(fn)
            assert same(fn(a), fn_optimized(a))

        @requires_cuda()
        def test_indirect_indexing_dense_mask(self):
            def fn(x, y):
                ne = torch.ops.aten.ne.Scalar(x, 1)
                sum_1 = torch.ops.aten.sum.dim_IntList(ne, [1])
                sub = torch.ops.aten.sub.Tensor(sum_1, 1)
                unsqueeze = torch.ops.aten.unsqueeze.default(sub, -1)
                gather = torch.ops.aten.gather.default(x, 1, unsqueeze)
                squeeze = torch.ops.aten.squeeze.default(gather)
                out = torch.ops.aten.multiply(y, squeeze)
                return (out,)

            a = torch.zeros((1, 128), dtype=torch.int64, device="cuda")
            b = torch.zeros((1, 128), dtype=torch.int64, device="cuda")

            fn_optimized = torch._dynamo.optimize("inductor")(fn)
            assert same(fn(a, b), fn_optimized(a, b))

    class TritonCodeGenTests(TestCase):
        counter = itertools.count(0)

        class DebugDirManager(object):
            def __init__(self):
                self.id = next(TritonCodeGenTests.counter)
                self.prev_debug_name = None

            def __enter__(self):
                self.prev_debug_name = torch._dynamo.config.debug_dir_root
                self.new_name = f"{self.prev_debug_name}_tmp_{self.id}"
                torch._dynamo.config.debug_dir_root = self.new_name

            def __exit__(self, *args):
                shutil.rmtree(self.new_name)
                torch._dynamo.config.debug_dir_root = self.prev_debug_name

        from torch._inductor.triton_ops.autotune import CachingAutotuner

        class NoOpCompilerBackend:
            def __init__(self):
                self.example_args = None
                self.model = None

            def noop_backend(
                self,
                model_: torch.fx.GraphModule,
                example_inputs_: typing.List[torch.Tensor],
            ):
                """
                The Noop backend does not compile the fx graph it is given.
                Instead, it transforms the fx graph so that its functions are
                aten operations. It then saves this graph.
                """
                from torch._functorch.aot_autograd import Interpreter
                from torch._inductor.decomposition import select_decomp_table
                from torch._subclasses import FakeTensorMode

                fake_mode = FakeTensorMode()

                def interpret(*args, **kwargs):
                    return Interpreter(model_).run(*args[0:], **kwargs)

                fake_flat_tensor_args = [
                    fake_mode.from_tensor(x) for x in example_inputs_
                ]
                fw_module = make_fx(interpret, select_decomp_table())(
                    *fake_flat_tensor_args
                )
                self.model = fw_module
                self.example_args = fake_flat_tensor_args
                return lambda x: example_inputs_

        def get_kernels(self, fn, args) -> typing.List[CachingAutotuner]:
            from torch._inductor.debug import DebugContext
            from torch._inductor.graph import GraphLowering
            from torch._inductor.virtualized import V

            cxt = TritonCodeGenTests.NoOpCompilerBackend()
            torch._dynamo.optimize(backend=cxt.noop_backend)(fn)(*args)
            graph = GraphLowering(cxt.model)
            graph.num_static_inputs = 0
            kernels = []
            with V.set_graph_handler(graph), V.set_debug_handler(DebugContext()):
                graph.run(*(cxt.example_args))
                mod = graph.compile_to_module()

                for val in mod.__dict__.values():
                    if isinstance(
                        val, torch._inductor.triton_ops.autotune.CachingAutotuner
                    ):
                        kernels.append(val)

            return kernels

        def test_divisibile_by_16_covers_numel_args(self):
            torch._dynamo.reset()

            def fn(a: torch.Tensor) -> torch.Tensor:
                return torch.sum(a)

            kernels = self.get_kernels(fn, [torch.randn([256, 256], device="cuda")])
            self.assertTrue(len(kernels) == 2, "SUM should result in two kernels")

            # kernel0 reduces from 256 to (xnumel=8, rnumel=8192), which means it reduces 256 by 256 into an array of
            # size 8 by accumulating 8192 elements at once note that rnumel is equal to 512 * 16, so rnumel which is
            # at slot 3 should be in the divisible by 16 descriptor
            arguments_that_are_divisible_by_16_in_kernel0 = (
                kernels[0].meta["configs"][0].divisible_by_16
            )
            self.assertEqual(arguments_that_are_divisible_by_16_in_kernel0, (0, 1, 3))

            # kernel1 reduces from 8 elements to a single scalar.
            arguments_that_are_divisible_by_16_in_kernel1 = (
                kernels[1].meta["configs"][0].divisible_by_16
            )
            self.assertEqual(arguments_that_are_divisible_by_16_in_kernel1, (0, 1))
            torch._dynamo.reset()

        @staticmethod
        def run_and_get_triton_code(fn, args):
            from torch._inductor.debug import DebugContext
            from torch._inductor.virtualized import V

            torch._dynamo.reset()

            context = DebugContext()

            with TritonCodeGenTests.DebugDirManager(), patch.object(
                config.trace, "enabled", True
            ), context, V.set_debug_handler(context):

                dir_name = "/".join(context._path.split("/")[:-1]) + "/"
                fil = dir_name + "*inference*"
                existing_dirs = glob.glob(fil)

                fn(*args)

                assert context._path is not None

                dir_dbg = [x for x in glob.glob(fil) if x not in existing_dirs]

                assert len(dir_dbg) == 1, f"{dir_dbg}, {context._path}"

                full_name = os.path.join(dir_dbg[0], "output_code.py")
                with open(full_name, "r") as f:
                    return f.read()

        def test_optimize_indexing_dtype(self):
            def fn(x: torch.Tensor) -> torch.Tensor:
                return aten.upsample_bilinear2d.vec(x, None, True, [2.0, 2.0])

            fn_opt = torch._dynamo.optimize("inductor")(fn)
            inps = [torch.randn(2, 4, 16, 16).cuda()]
            code = self.run_and_get_triton_code(fn_opt, inps)
            self.assertTrue("to(tl.int32)" in code)
            self.assertFalse("to(tl.int64)" in code)

            self.assertEqual(fn_opt(*inps), fn(*inps))

        def test_cant_optimize_compute(self):
            def ones():
                return torch.ones([4], device="cuda")

            def suffix(inp):
                return (inp.to(torch.int64) + 1).to(torch.float64)

            ten = torch.rand([4], device="cuda")

            for foo in (
                lambda x: x + 2147483657,
                lambda x: torch.where(x < 0, ones(), ones() - 2) * (-(2 ** (40))),
                lambda x: x + ten,
                lambda x: x + ten.sum(),
            ):

                def fn():
                    return suffix(foo(ones()))

                fn_opt = torch._dynamo.optimize("inductor")(fn)
                code = self.run_and_get_triton_code(fn_opt, [])

                # this cannot be optimized away, value too large
                self.assertTrue("to(tl.int64)" in code)
                self.assertEqual(fn_opt(), fn())

        def test_optimize_compute(self):
            def ones():
                return torch.ones([4], device="cuda")

            def suffix(inp):
                return (inp.to(torch.int64) + 1).to(torch.float64)

            for foo in (
                lambda x: x + 500,
                lambda x: torch.where(x < 0, ones(), ones() - 2) * (-(2 ** (20))),
                lambda x: x / 30,
            ):

                def fn():
                    return suffix(foo(ones()))

                fn_opt = torch._dynamo.optimize("inductor")(fn)
                code = self.run_and_get_triton_code(fn_opt, [])

                # this can be optimized away, value too large
                self.assertTrue("to(tl.int64)" not in code)
                self.assertTrue("to(tl.int32)" in code)

                self.assertEqual(fn_opt(), fn())


class ExprPrinterTests(TestCase):
    def test_print_pow(self):
        s1 = sympy.Symbol("foo", integer=True)
        s2 = sympy.Symbol("bar", integer=True)
        s3 = sympy.Symbol("baz", integer=True)

        cases = (
            # expr, result
            # Test exprs.
            (
                s1 / (2 * s1 - 1) - 1 / (2 * s1 - 1),
                "((-1)*(1/(((-1) + (2*foo))))) + (foo*(1/(((-1) + (2*foo)))))",
            ),
            (s1 / (s2 - s3), "foo*(1/((bar + ((-1)*baz))))"),
            # Test Pow directly.
            (sympy.Pow(s1 + s2, 0), "1"),  # note: simplified before _print_Pow
            (sympy.Pow(s1 + s2, -3), "1/((bar + foo)*(bar + foo)*(bar + foo))"),
            (sympy.Pow(s1 + s2, 2), "(bar + foo)*(bar + foo)"),
        )

        for expr, result in cases:
            self.assertEqual(cexpr(expr), result)
            self.assertEqual(texpr(expr), result)


if __name__ == "__main__":
    from torch._dynamo.test_case import run_tests

    if (HAS_CPU or HAS_CUDA) and not TEST_WITH_ROCM:
        run_tests(needs="filelock")<|MERGE_RESOLUTION|>--- conflicted
+++ resolved
@@ -107,8 +107,6 @@
     torch.nn.GELU(approximate="tanh"),
     torch.nn.ReLU6(),
     torch.nn.SiLU(),
-<<<<<<< HEAD
-    torch.nn.Hardsigmoid(),
     lambda x: F.relu(x),
     lambda x: F.sigmoid(x),
     lambda x: F.tanh(x),
@@ -119,9 +117,6 @@
     lambda x: F.gelu(x, approximate="tanh"),
     lambda x: F.relu6(x),
     lambda x: F.silu(x),
-    lambda x: F.hardsigmoid(x),
-=======
->>>>>>> 20b1e011
 ]
 
 
