--- conflicted
+++ resolved
@@ -213,75 +213,6 @@
                     else:
                         self.assertGraphContains(graph, kind='aten::conv2d')
 
-<<<<<<< HEAD
-    def test_single_linear(self):
-        class M(nn.Module):
-            def __init__(self, in_channels, out_channels, bias, **kwargs):
-                super(M, self).__init__()
-                self.linear = torch.nn.Linear(in_channels, out_channels, bias=bias, **kwargs)
-
-            def forward(self, x):
-                res = self.linear(x)
-                return res
-        iC = 2
-        oC = 3
-        for bias in [True, False]:
-            for x_shape in [
-                [1, iC],
-                [2, iC],
-                [3, 2, iC]
-            ]:
-                m = M(iC, oC, bias)
-                x = torch.randn(x_shape)
-                graph = self._check_model(m, x)
-                self.assertFused(graph, ['aten::linear'])
-                self.assertGraphContainsExactly(graph, FUSION_GROUP, 1)
-
-    def test_linear_eltwise(self):
-        class M(nn.Module):
-            def __init__(self, eltwise_fn, in_channels, out_channels, bias, **kwargs):
-                super(M, self).__init__()
-                self.linear = torch.nn.Linear(in_channels, out_channels, bias=bias, **kwargs)
-                self.eltwise = eltwise_fn
-
-            def forward(self, x):
-                x = self.linear(x)
-                x = self.eltwise(x)
-                return x
-        iC = 2
-        oC = 3
-        for eltwise_fn, op_name in self._eltwise_list():
-            for bias in [True, False]:
-                for x_shape in [
-                    [1, iC],
-                    [2, iC],
-                    [3, 2, iC]
-                ]:
-                    m = M(eltwise_fn, iC, oC, bias)
-                    x = torch.randn(x_shape)
-
-                    graph = self._check_model(m, x)
-                    self.assertFused(graph, ['aten::linear', 'aten::' + op_name])
-                    self.assertGraphContainsExactly(graph, FUSION_GROUP, 1)
-
-    def test_linear_clamp(self):
-        modules = self._clamp_modules()
-        op_name = 'aten::clamp'
-        iC = 2
-        oC = 3
-        for M in modules:
-            for bias in [True, False]:
-                for x_shape in [
-                    [1, iC],
-                    [2, iC],
-                    [3, 2, iC]
-                ]:
-                    m = M(nn.Linear, iC, oC, bias)
-                    x = torch.randn(x_shape)
-                    graph = self._check_model(m, x)
-                    self.assertFused(graph, ['aten::linear', 'aten::' + op_name])
-                    self.assertGraphContainsExactly(graph, FUSION_GROUP, 1)
-=======
 
     def test_unsupported_conv(self):
         class M(nn.Module):
@@ -324,7 +255,73 @@
             graph = self._check_model(m, x, trace)
             self.assertGraphContains(graph, kind='aten::_convolution')
 
->>>>>>> eb33e286
+    def test_single_linear(self):
+        class M(nn.Module):
+            def __init__(self, in_channels, out_channels, bias, **kwargs):
+                super(M, self).__init__()
+                self.linear = torch.nn.Linear(in_channels, out_channels, bias=bias, **kwargs)
+
+            def forward(self, x):
+                res = self.linear(x)
+                return res
+        iC = 2
+        oC = 3
+        for bias in [True, False]:
+            for x_shape in [
+                [1, iC],
+                [2, iC],
+                [3, 2, iC]
+            ]:
+                m = M(iC, oC, bias)
+                x = torch.randn(x_shape)
+                graph = self._check_model(m, x)
+                self.assertFused(graph, ['aten::linear'])
+                self.assertGraphContainsExactly(graph, FUSION_GROUP, 1)
+
+    def test_linear_eltwise(self):
+        class M(nn.Module):
+            def __init__(self, eltwise_fn, in_channels, out_channels, bias, **kwargs):
+                super(M, self).__init__()
+                self.linear = torch.nn.Linear(in_channels, out_channels, bias=bias, **kwargs)
+                self.eltwise = eltwise_fn
+
+            def forward(self, x):
+                x = self.linear(x)
+                x = self.eltwise(x)
+                return x
+        iC = 2
+        oC = 3
+        for eltwise_fn, op_name in self._eltwise_list():
+            for bias in [True, False]:
+                for x_shape in [
+                    [1, iC],
+                    [2, iC],
+                    [3, 2, iC]
+                ]:
+                    m = M(eltwise_fn, iC, oC, bias)
+                    x = torch.randn(x_shape)
+
+                    graph = self._check_model(m, x)
+                    self.assertFused(graph, ['aten::linear', 'aten::' + op_name])
+                    self.assertGraphContainsExactly(graph, FUSION_GROUP, 1)
+
+    def test_linear_clamp(self):
+        modules = self._clamp_modules()
+        op_name = 'aten::clamp'
+        iC = 2
+        oC = 3
+        for M in modules:
+            for bias in [True, False]:
+                for x_shape in [
+                    [1, iC],
+                    [2, iC],
+                    [3, 2, iC]
+                ]:
+                    m = M(nn.Linear, iC, oC, bias)
+                    x = torch.randn(x_shape)
+                    graph = self._check_model(m, x)
+                    self.assertFused(graph, ['aten::linear', 'aten::' + op_name])
+                    self.assertGraphContainsExactly(graph, FUSION_GROUP, 1)
 
 if __name__ == "__main__":
     run_tests()