--- conflicted
+++ resolved
@@ -984,7 +984,6 @@
         fx_g = make_fx(f, tracing_mode="symbolic")(torch.randn(16), torch.randn(8))
         self.assertExpectedInline(str(fx_g.shape_env.get_guard_expr()), "Eq(s1, 8) & Eq(s0, 2*s1)")
 
-<<<<<<< HEAD
     def test_sym_storage_offset(self):
         def f(x, y):
             return x + y
@@ -993,8 +992,6 @@
         fx_g = make_fx(f, tracing_mode="symbolic")(*inp)
         inp = (torch.randn(8)[3:], torch.randn(5))
         self.assertEqual(fx_g(*inp), f(*inp))
-=======
->>>>>>> bd4c4537
 
     def _assert_no_guards(self, fx_g, free_symbols):
         assert _get_free_symbols(fx_g.shape_env) == free_symbols, fx_g.shape_env.var_to_val
