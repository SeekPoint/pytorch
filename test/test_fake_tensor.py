--- conflicted
+++ resolved
@@ -1,11 +1,8 @@
 # Owner(s): ["module: meta tensors"]
 
-<<<<<<< HEAD
 from torch.testing._internal.common_utils import (
-    TestCase, run_tests, skipIfCrossRef, skipIfRocm, parametrize, instantiate_parametrized_tests)
-=======
-from torch.testing._internal.common_utils import TestCase, run_tests, skipIfCrossRef, skipIfRocm, skipIfTorchDynamo
->>>>>>> 6fd58b01
+    TestCase, run_tests, skipIfCrossRef, skipIfRocm, skipIfTorchDynamo, parametrize,
+    instantiate_parametrized_tests)
 import torch
 import torch._dynamo
 import itertools
