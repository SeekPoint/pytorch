import functools
import itertools
import logging
import os
import traceback
import types
import weakref
from traceback import FrameSummary
<<<<<<< HEAD
from typing import Callable, cast, Dict, List, Optional, Set, Tuple
=======
from typing import cast, Dict, List, Optional
>>>>>>> ecd41867

import torch
from torch.fx.graph_module import _forward_from_src as original_forward_from_src

from . import config, exc
from .allowed_functions import is_allowed
from .bytecode_analysis import remove_dead_code, remove_pointless_jumps
from .bytecode_transformation import is_generator, transform_code_object
from .eval_frame import always_optimize_code_objects, skip_code, TorchPatcher
from .exc import (
    BackendCompilerFailed,
    InternalTorchDynamoError,
    TorchRuntimeError,
    unimplemented,
    Unsupported,
)
from .guards import CheckFunctionManager, GuardedCode
from .hooks import Hooks
from .output_graph import CompilerFn, OutputGraph
from .replay_record import ExecutionRecord
from .symbolic_convert import InstructionTranslator
from .utils import (
    CleanupManager,
    counters,
    dynamo_timed,
    filter_stack,
    format_bytecode,
    gen_record_file_name,
    guard_failures,
    init_logging,
    is_namedtuple,
    istype,
    orig_code_map,
    troubleshooting_url,
    write_record_to_file,
)

log = logging.getLogger(__name__)


class Tracker:
    def __init__(self):
        self.seen = []
        self.seen_ids = set()

    def add(self, strong_obj):
        idx = id(strong_obj)
        if idx not in self.seen_ids:
            obj = weakref.ref(strong_obj, lambda _: self.seen_ids.remove(idx))
            self.seen.append(obj)
            self.seen_ids.add(idx)

    def __contains__(self, item):
        return id(item) in self.seen_ids

    def clear(self):
        self.seen.clear()
        self.seen_ids.clear()


input_codes = Tracker()
output_codes = Tracker()


initial_grad_state = None


@functools.wraps(original_forward_from_src)
def fx_forward_from_src_skip_result(*args, **kwargs):
    # we monkey patch FX to prevent infinite loop of trying to convert
    # our generated code
    result: types.FunctionType = original_forward_from_src(*args, **kwargs)
    skip_code(result.__code__)
    return result


def wrap_convert_context(fn):
    """
    Context manager to:
        1) Save/restore torch random state
        2) Save/restore torch.is_grad_enabled() state
        3) Monkey patch torch.fx.graph_module._forward_from_src
    """

    @functools.wraps(fn)
    def _fn(*args, **kwargs):
        prior_grad_mode = torch.is_grad_enabled()
        rng_state = torch.random.get_rng_state()
        if torch.cuda.is_available():
            cuda_rng_state = torch.cuda.get_rng_state()
        prior_fwd_from_src = torch.fx.graph_module._forward_from_src
        torch.fx.graph_module._forward_from_src = fx_forward_from_src_skip_result
        try:
            return fn(*args, **kwargs)
        finally:
            torch._C._set_grad_enabled(prior_grad_mode)
            torch.random.set_rng_state(rng_state)
            if torch.cuda.is_available():
                torch.cuda.set_rng_state(cuda_rng_state)
            torch.fx.graph_module._forward_from_src = prior_fwd_from_src

    _fn._torchdynamo_orig_callable = fn  # type: ignore[attr-defined]
    return _fn


@TorchPatcher.suppress_torch_distributed_warnings
def has_tensor_in_frame(frame):
    """Check if the frame has torch.* related bits"""
    # Check if the function was decorated using torch._dynamo.optimize
    if frame.f_code in always_optimize_code_objects:
        return True

    # Check if there is global import of torch.*
    for co_name in frame.f_code.co_names:
        if co_name in frame.f_globals:
            if is_allowed(frame.f_globals[co_name]):
                return True

    seen_ids: Dict[int, bool] = dict()

    def has_tensor(obj):
        """Recursively check if the obj has a tensor"""
        obj_id = id(obj)
        if obj_id in seen_ids:
            return seen_ids[obj_id]
        seen_ids[obj_id] = False

        if isinstance(obj, (torch.Tensor, torch.nn.Module)):
            seen_ids[obj_id] = True
            return seen_ids[obj_id]
        elif istype(obj, (list, tuple)):
            seen_ids[obj_id] = any([has_tensor(v) for v in obj])
            return seen_ids[obj_id]
        elif istype(obj, dict):
            # Some packages like pytest can be updated during runtime. So, make a
            # copy of values to avoid issues like "RuntimeError: dictionary
            # changed size during iteration"
            values = list(obj.values())
            seen_ids[obj_id] = any([has_tensor(v) for v in values])
            return seen_ids[obj_id]
        elif istype(obj, (str, int, float, type(None), bool)):
            seen_ids[obj_id] = False
            return seen_ids[obj_id]
        elif is_namedtuple(obj):
            seen_ids[obj_id] = any([has_tensor(getattr(obj, v)) for v in obj._fields])
            return seen_ids[obj_id]
        else:
            # if config.debug:
            #     print(
            #         f"Assuming that object of type {type(obj)} does not have a tensor"
            #     )
            return False

    # Check if the passed arguments are of type Tensor
    for value in frame.f_locals.values():
        if has_tensor(value):
            return True

    log.debug(
        f"skipping because no torch.* {frame.f_code.co_name} \
            {frame.f_code.co_filename} {frame.f_code.co_firstlineno}"
    )

    return False


def format_error_msg(exc, code, record_filename=None, frame=None):
    msg = os.linesep * 2

    if config.verbose:
        msg = format_bytecode(
            "WON'T CONVERT", code.co_name, code.co_filename, code.co_firstlineno, code
        )
        msg += "=" * 10 + " TorchDynamo Stack Trace " + "=" * 10 + "\n"
        msg += traceback.format_exc()
        if hasattr(exc, "real_stack"):
            msg += (
                "\n"
                + "=" * 10
                + " The above exception occurred while processing the following code "
                + "=" * 10
                + "\n\n"
            )
            stack_above_dynamo = []
            if frame is not None:
                stack_above_dynamo = filter_stack(traceback.extract_stack(frame))

            msg += "".join(
                traceback.format_list(
                    stack_above_dynamo + list(reversed(get_real_stack(exc)))
                )
            )
            msg += "\n"
            msg += "=" * 10

    else:
        msg = f"WON'T CONVERT {code.co_name} {code.co_filename}\
 line {code.co_firstlineno} \ndue to: \n{traceback.format_exc(limit=-1)}"

    return msg


def get_real_stack(exc) -> List[FrameSummary]:
    assert hasattr(exc, "real_stack")
    return cast(List[FrameSummary], exc.real_stack)


def augment_exc_message(exc, msg="\n"):
    if (
        hasattr(exc, "real_stack")
        and len(exc.real_stack) > 0
        and not (config.verbose and config.suppress_errors)
    ):
        msg += f"\nfrom user code:\n {''.join(traceback.format_list(list(reversed(get_real_stack(exc)[0:2]))))}"

    if config.replay_record_enabled and hasattr(exc, "record_filename"):
        msg += f"\nLast frame execution written to {exc.record_filename}. To run only this frame while debugging, run\
 {config.dynamo_import}.replay('{exc.record_filename}').\n"

    if not config.verbose:
        msg += (
            f"\nSet {config.dynamo_import}.config.verbose=True for more information\n"
        )

    if hasattr(exc, "inner_exception") and hasattr(
        exc.inner_exception, "minifier_path"
    ):
        msg += (
            f"\nMinifier script written to {exc.inner_exception.minifier_path}. Run "
            "this script to find the smallest traced graph which reproduces this error.\n"
        )

    if not config.suppress_errors:
        msg += (
            "\n\n"
            "You can suppress this exception and fall back to eager by setting:\n"
            "    torch._dynamo.config.suppress_errors = True\n"
        )

    old_msg = "" if len(exc.args) == 0 else exc.args[0]
    new_msg = old_msg + msg
    exc.args = (new_msg,) + exc.args[1:]


def exception_handler(e, code, frame=None):
    record_filename = None
    if hasattr(e, "exec_record"):
        record_filename = gen_record_file_name(e, code)
        write_record_to_file(record_filename, e.exec_record)
        e.record_filename = record_filename

    augment_exc_message(e)
    # Only log the exception if we are going to suppress it
    # if aren't suppressing it, a higher level except block will handle it
    if config.suppress_errors:
        log.error(format_error_msg(e, code, record_filename, frame))


def convert_frame_assert(
    compiler_fn: CompilerFn,
<<<<<<< HEAD
    guard_export_fn=None,
    guard_fail_fn=None,
=======
>>>>>>> ecd41867
    one_graph: bool = True,
    export: bool = False,
):
    """Fully convert a frame into an FX graph"""
    init_logging()

    @dynamo_timed
    def _convert_frame_assert(frame: types.FrameType, cache_size: int, hooks: Hooks):
        code = frame.f_code
        input_codes.add(code)
        if code in output_codes:
            return None
        if (
            os.environ.get("TORCHDYNAMO_DEBUG_FUNCTION")
            and os.environ.get("TORCHDYNAMO_DEBUG_FUNCTION") != code.co_name
        ):
            return None
        if code.co_name == "<genexpr>" and code.co_filename.endswith(
            ("transformers/file_utils.py", "transformers/utils/generic.py")
        ):
            # not needed, but cleans up torchbench error stats
            return None
        if code.co_name == "__setattr__":
            # setattr could be tricky to handle generally,
            # but also not likely useful to compile- skip the whole frame
            return None

        # Check if the frame is generated by an exec builtin call
        # TODO - Running exec generated frame seems propagates f_globals to the
        # next frames.
        if code.co_name == "<module>" and code.co_filename == "<string>":
            return None

        if (
            code.co_name == "<lambda>"
            and code.co_filename == "<string>"
            and not bool(frame.f_builtins)
        ):
            # namedtuple subclass constructor. Empty builtins cause issue with
            # len keyword in LIST_LEN guard.
            return None

        if is_generator(code):
            unimplemented("generator")
        if cache_size >= config.cache_size_limit:

            def format_func_info(code):
                return f"'{code.co_name}' ({code.co_filename}:{code.co_firstlineno})"

            def format_guard_failures(code):
                # For the common case, it's sufficient to see just the most recent failure.
                # We could add a verbose mode if needed
                return f"{str(guard_failures[code][-1])}"

            assert code in guard_failures, "TODO(whc) any other recompile reasons?"
            log.warning(
                f"{config.dynamo_import} hit config.cache_size_limit ({config.cache_size_limit})\n"
                + f"   function: {format_func_info(code)}\n"
                + f"   reasons:  {format_guard_failures(code)}\n"
                + f"to diagnose recompilation issues, see {troubleshooting_url}."
            )
            unimplemented("cache_size_limit reached")

        if not has_tensor_in_frame(frame):
            return None

        global initial_grad_state
        initial_grad_state = torch.is_grad_enabled()

        return _compile(
            frame.f_code,
            frame.f_globals,
            frame.f_locals,
            frame.f_builtins,
            compiler_fn,
            one_graph,
            export,
<<<<<<< HEAD
            guard_export_fn,
            guard_fail_fn,
=======
            hooks,
>>>>>>> ecd41867
            frame,
        )

    _convert_frame_assert._torchdynamo_orig_callable = compiler_fn
    return wrap_convert_context(_convert_frame_assert)


def _compile(
    code: types.CodeType,
    globals: Dict[str, object],
    locals: Dict[str, object],
    builtins: Dict[str, object],
    compiler_fn: CompilerFn,
    one_graph: bool,
    export: bool,
<<<<<<< HEAD
    guard_export_fn: Optional[Callable[[Set[Guard]], None]] = None,
    guard_fail_fn: Optional[Callable[[Tuple[str, str]], None]] = None,
=======
    hooks: Hooks,
>>>>>>> ecd41867
    frame: Optional[types.FrameType] = None,
) -> Optional[GuardedCode]:
    output: Optional[OutputGraph] = None

    # from .utils import print_once;  print_once(code.co_filename)
    def transform(instructions, code_options):
        nonlocal output
        tracer = InstructionTranslator(
            instructions,
            code,
            locals,
            globals,
            builtins,
            code_options,
            compiler_fn,
            one_graph,
            export,
        )
        tracer.run()
        output = tracer.output
        assert output is not None
        assert output.output_instructions
        instructions[:] = output.output_instructions
        code_options.update(output.code_options)

        if config.dead_code_elimination:
            instructions[:] = remove_pointless_jumps(remove_dead_code(instructions))

    try:
        for attempt in itertools.count():
            try:
                out_code = transform_code_object(code, transform)
                orig_code_map[out_code] = code
                break
            except exc.RestartAnalysis:
                log.debug("Restarting analysis ...")
                if attempt > 100:
                    unimplemented("100+ RestartAnalysis() calls")
            except exc.SkipFrame:
                log.debug(
                    f"Skipping frame {code.co_name} \
                    {code.co_filename} {code.co_firstlineno}"
                )
                if one_graph:
                    log.debug("No graph captured with one_graph=True")
                return None
        output_codes.add(out_code)

        if config.output_code:
            log.info(
                format_bytecode(
                    "ORIGINAL BYTECODE",
                    code.co_name,
                    code.co_filename,
                    code.co_firstlineno,
                    code,
                ),
            )
            log.info(
                format_bytecode(
                    "MODIFIED BYTECODE",
                    code.co_name,
                    code.co_filename,
                    code.co_firstlineno,
                    out_code,
                ),
            )

        assert output is not None
        assert output.guards is not None
        CleanupManager.instance[out_code] = output.cleanups
        check_fn = CheckFunctionManager(
<<<<<<< HEAD
            output, output.guards, locals, globals, guard_fail_fn
=======
            output,
            output.guards,
            locals,
            globals,
            hooks.guard_fail_fn if hooks else None,
>>>>>>> ecd41867
        )

        guarded_code = GuardedCode(out_code, check_fn.check_fn)

        if config.output_code:
            guard_str = "GUARDS:\n"
            guard_str += "\n".join(
                [f" - {str(guard)}" for guard in sorted(output.guards)]
            )
            log.info(guard_str)

        if hooks.guard_export_fn is not None:
            hooks.guard_export_fn(output.guards)

        return guarded_code
    except (
        Unsupported,
        TorchRuntimeError,
        BackendCompilerFailed,
        AssertionError,
    ) as e:
        exception_handler(e, code, frame)
        raise
    except Exception as e:
        exception_handler(e, code, frame)
        raise InternalTorchDynamoError() from e


<<<<<<< HEAD
def convert_frame(compiler_fn: CompilerFn, guard_export_fn=None, guard_fail_fn=None):
    """Try to convert a frame into an FX graph, if error leave frame unmodified"""
    inner_convert = convert_frame_assert(
        compiler_fn, guard_export_fn, guard_fail_fn, one_graph=False
    )
=======
def convert_frame(compiler_fn: CompilerFn, hooks: Hooks):
    """Try to convert a frame into an FX graph, if error leave frame unmodified"""
    inner_convert = convert_frame_assert(compiler_fn, one_graph=False)
>>>>>>> ecd41867

    def _convert_frame(frame: types.FrameType, cache_size: int, hooks: Hooks):
        counters["frames"]["total"] += 1
        try:
            result = inner_convert(frame, cache_size, hooks)
            counters["frames"]["ok"] += 1
            return result
        except (NotImplementedError, Unsupported):
            pass
        except Exception:
            if not config.suppress_errors:
                raise
        return None

    _convert_frame._torchdynamo_orig_callable = compiler_fn  # type: ignore[attr-defined]
    return _convert_frame


# TODO mlazos: add support for same args, or record them
def replay(filename):
    from .optimizations.backends import eager

    original_replay_val = config.replay_record_enabled
    config.replay_record_enabled = False
    init_logging()
    with open(filename, "rb") as in_file:
        record = ExecutionRecord.load(in_file)
    record.globals = {
        k: v for k, v in itertools.chain(record.globals.items(), globals().items())
    }

    try:
        _compile(
            record.code,
            record.globals,
            record.locals,
            record.builtins,
            eager,
            hooks,
            one_graph=False,
            export=False,
<<<<<<< HEAD
            guard_export_fn=None,
            guard_fail_fn=None,
=======
>>>>>>> ecd41867
            frame=None,
        )
    except Exception:
        pass
    finally:
        config.replay_record_enabled = original_replay_val<|MERGE_RESOLUTION|>--- conflicted
+++ resolved
@@ -6,11 +6,7 @@
 import types
 import weakref
 from traceback import FrameSummary
-<<<<<<< HEAD
-from typing import Callable, cast, Dict, List, Optional, Set, Tuple
-=======
 from typing import cast, Dict, List, Optional
->>>>>>> ecd41867
 
 import torch
 from torch.fx.graph_module import _forward_from_src as original_forward_from_src
@@ -271,11 +267,8 @@
 
 def convert_frame_assert(
     compiler_fn: CompilerFn,
-<<<<<<< HEAD
     guard_export_fn=None,
     guard_fail_fn=None,
-=======
->>>>>>> ecd41867
     one_graph: bool = True,
     export: bool = False,
 ):
@@ -353,12 +346,7 @@
             compiler_fn,
             one_graph,
             export,
-<<<<<<< HEAD
-            guard_export_fn,
-            guard_fail_fn,
-=======
             hooks,
->>>>>>> ecd41867
             frame,
         )
 
@@ -374,12 +362,7 @@
     compiler_fn: CompilerFn,
     one_graph: bool,
     export: bool,
-<<<<<<< HEAD
-    guard_export_fn: Optional[Callable[[Set[Guard]], None]] = None,
-    guard_fail_fn: Optional[Callable[[Tuple[str, str]], None]] = None,
-=======
     hooks: Hooks,
->>>>>>> ecd41867
     frame: Optional[types.FrameType] = None,
 ) -> Optional[GuardedCode]:
     output: Optional[OutputGraph] = None
@@ -452,15 +435,11 @@
         assert output.guards is not None
         CleanupManager.instance[out_code] = output.cleanups
         check_fn = CheckFunctionManager(
-<<<<<<< HEAD
-            output, output.guards, locals, globals, guard_fail_fn
-=======
             output,
             output.guards,
             locals,
             globals,
             hooks.guard_fail_fn if hooks else None,
->>>>>>> ecd41867
         )
 
         guarded_code = GuardedCode(out_code, check_fn.check_fn)
@@ -489,18 +468,9 @@
         raise InternalTorchDynamoError() from e
 
 
-<<<<<<< HEAD
-def convert_frame(compiler_fn: CompilerFn, guard_export_fn=None, guard_fail_fn=None):
-    """Try to convert a frame into an FX graph, if error leave frame unmodified"""
-    inner_convert = convert_frame_assert(
-        compiler_fn, guard_export_fn, guard_fail_fn, one_graph=False
-    )
-=======
 def convert_frame(compiler_fn: CompilerFn, hooks: Hooks):
     """Try to convert a frame into an FX graph, if error leave frame unmodified"""
     inner_convert = convert_frame_assert(compiler_fn, one_graph=False)
->>>>>>> ecd41867
-
     def _convert_frame(frame: types.FrameType, cache_size: int, hooks: Hooks):
         counters["frames"]["total"] += 1
         try:
@@ -541,11 +511,6 @@
             hooks,
             one_graph=False,
             export=False,
-<<<<<<< HEAD
-            guard_export_fn=None,
-            guard_fail_fn=None,
-=======
->>>>>>> ecd41867
             frame=None,
         )
     except Exception:
