--- conflicted
+++ resolved
@@ -399,7 +399,6 @@
         if name not in self.code_options["co_names"]:
             self.code_options["co_names"] += (name,)
 
-<<<<<<< HEAD
     @staticmethod
     def module_has_hooks(mod, only_check_unsupported=False):
         supported_hooks = [
@@ -438,8 +437,6 @@
         self.optimizers[optimizer_key] = target
         return OptimizerVariable(optimizer_key, **options)
 
-=======
->>>>>>> c4b98e10
     def register_attr_or_module(
         self,
         target: Union[torch.nn.Module, torch.Tensor, Any],
