--- conflicted
+++ resolved
@@ -18,7 +18,8 @@
 import torch.utils.dlpack
 from torch import Tensor
 from torch._dispatch.python import enable_python_dispatcher
-from torch._dynamo.utils import dynamo_timed
+from torch._dynamo.utils import dynamo_timed, format_graph_code
+from torch._logging import getArtifactLogger
 from torch._subclasses import CrossRefFakeMode, FakeTensor, FakeTensorMode
 from torch.fx import immutable_collections, Interpreter
 from torch.fx.experimental.proxy_tensor import is_sym_node, py_sym_types
@@ -30,11 +31,8 @@
 from torch._guards import TracingContext, DuplicateInputs, Source
 
 log = logging.getLogger(__name__)
-<<<<<<< HEAD
-=======
 aot_joint_log = getArtifactLogger(__name__, "aot_joint_graph")
 aot_graphs_log = getArtifactLogger(__name__, "aot_graphs")
->>>>>>> 14177f0d
 
 MutationType = Enum(
     "MutationType", ("none", "metadata_only", "data", "data_and_metadata")
@@ -1248,17 +1246,11 @@
     fw_module.graph.eliminate_dead_code()
     fw_module.recompile()
 
-<<<<<<< HEAD
-    if config.debug_graphs:
-        log.debug(f"====== Forward (only) graph {aot_config.aot_id} ======")
-        log.debug(fw_module.print_readable(print_output=False))
-=======
     copy_count2 = assert_functional_graph(fw_module.graph, allow_input_mutations=aot_config.keep_inference_input_mutations)
 
     assert copy_count == copy_count2
 
     aot_graphs_log.info(format_graph_code(f"====== Forward graph {aot_config.aot_id} ======\n", fw_module))
->>>>>>> 14177f0d
 
     disable_amp = torch._C._is_any_autocast_enabled()
     context = disable_autocast_manager if disable_amp else nullcontext
@@ -2077,7 +2069,14 @@
         compiled_fn = make_boxed_func(compiled_fn)
 
     def runtime_wrapper(*args):
-        with torch.autograd._force_original_view_tracking(True):
+        if trace_joint:
+            with torch.autograd._force_original_view_tracking(True):
+                all_outs = call_func_with_args(
+                    compiled_fn,
+                    args,
+                    disable_amp=True,
+                )
+        else:
             all_outs = call_func_with_args(
                 compiled_fn,
                 args,
@@ -2272,9 +2271,7 @@
             "Graph partitioning without functionalization is not sound, we may introduce errors"
         )
 
-    if config.debug_joint:
-        log.debug(f"====== Joint graph {aot_config.aot_id} ======")
-        log.debug(fx_g.print_readable(print_output=False))
+    aot_joint_log.info(format_graph_code(f"====== Joint graph {aot_config.aot_id} =====\n", fx_g))
 
     with torch.no_grad():
         with track_graph_compiling(aot_config, "joint"):
@@ -2291,16 +2288,8 @@
             ]
             _num_symints_saved_for_bw = len(symint_outs_saved_for_bw)
 
-<<<<<<< HEAD
-        if config.debug_graphs:
-            log.debug(f"====== Forward graph {aot_config.aot_id} ======")
-            log.debug(fw_module.print_readable(print_output=False))
-            log.debug(f"====== Backward graph {aot_config.aot_id} ======")
-            log.debug(bw_module.print_readable(print_output=False))
-=======
         aot_graphs_log.info(format_graph_code(f"====== Forward graph {aot_config.aot_id} ======\n", fw_module))
         aot_graphs_log.info(format_graph_code(f"====== Backward graph {aot_config.aot_id} ======\n", bw_module))
->>>>>>> 14177f0d
 
         with track_graph_compiling(aot_config, "forward"):
             compiled_fw_func = aot_config.fw_compiler(
@@ -2614,8 +2603,6 @@
         **aot_config.decompositions,
     }
 
-    log.setLevel(config.log_level)
-
     # NB: don't bother setting allow_fallback_kernels; this should not actually
     # be configurable in fake tensor, we should automatically do the right
     # thing
