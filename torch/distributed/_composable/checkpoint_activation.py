--- conflicted
+++ resolved
@@ -5,11 +5,7 @@
 
 import torch
 import torch.nn as nn
-<<<<<<< HEAD
-from torch.utils.checkpoint import detach_variable
-=======
 from torch.utils.checkpoint import detach_variable, get_device_states, set_device_states
->>>>>>> 39f5a58a
 
 from .contract import contract
 
