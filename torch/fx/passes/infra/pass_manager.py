--- conflicted
+++ resolved
@@ -1,16 +1,13 @@
 import inspect
 from queue import Queue
 from functools import wraps
-<<<<<<< HEAD
-from typing import Callable, Dict, List, Tuple
+from typing import Callable, Dict, List
 import warnings
-=======
-from typing import Callable, Dict, List
->>>>>>> ca9b8100
 
 import torch
 import torch.nn as nn
 from torch.fx.graph_module import GraphModule
+from torch.fx.node import Argument, map_aggregate
 from torch.fx._compatibility import compatibility
 from torch.fx.passes.infra.pass_base import PassResult
 
@@ -309,7 +306,7 @@
 
         return PassResult(module, overall_modified)
 
-    def check_res_equal(self, pass_: Callable, res0: fx.node.Argument, res1: fx.node.Argument, **kwargs) -> None:
+    def check_res_equal(self, pass_: Callable, res0: Argument, res1: Argument, **kwargs) -> None:
         """
         Validates that inference results before and after the pass are `all_close`
 
@@ -319,16 +316,16 @@
             res1: Inference result after pass was run on the module
             kwargs: Other kwargs that might be needed (ex. rtol, atol)
         """
-        def _collect_tensors(arg: fx.node.Argument) -> List[torch.Tensor]:
+        def _collect_tensors(arg: Argument) -> List[torch.Tensor]:
             """Collects all the tensors found in a nested container object"""
             res: List[torch.Tensor] = []
 
-            def collect(x: fx.node.Argument) -> fx.node.Argument:
+            def collect(x: Argument) -> Argument:
                 if isinstance(x, torch.Tensor):
                     res.append(x)
                 return x
 
-            fx.node.map_aggregate(arg, collect)
+            map_aggregate(arg, collect)
             return res
 
         tensor_res_0 = _collect_tensors(res0)
