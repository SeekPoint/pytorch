--- conflicted
+++ resolved
@@ -1892,25 +1892,6 @@
         # Only dump error on CI
         args.quiet = True
         args.repeat = 2
-<<<<<<< HEAD
-        # CI machine has smaller GPU memory
-        if args.batch_size is None:
-            if runner.suite_name == "huggingface":
-                args.batch_size = 1
-            else:
-                args.batch_size = 2
-        if args.backend == "aot_eager":
-            args.exclude = (
-                CI_SKIP_AOT_EAGER_TRAINING
-                if args.training
-                else CI_SKIP_AOT_EAGER_INFERENCE
-            )
-        elif args.inductor:
-            args.exclude = (
-                CI_SKIP_INDUCTOR_TRAINING
-                if args.training
-                else CI_SKIP_INDCUTOR_INFERENCE
-=======
         if args.dynamic_ci_skips_only:
             # Test only the incremental set of jobs whose skipped was
             # caused solely by turning on dynamic shapes
@@ -1918,7 +1899,6 @@
             ci = functools.partial(CI, args.backend, training=args.training)
             args.filter = list(
                 set(CI_SKIP[ci(dynamic=True)]) - set(CI_SKIP[ci(dynamic=False)])
->>>>>>> 00b76091
             )
         else:
             args.exclude_exact = CI_SKIP[
