#!/usr/bin/env python3
import argparse
import collections
import copy
import csv
import functools
import importlib
import io
import logging
import os
import random
import signal
import subprocess
import sys
import time
import warnings
from contextlib import contextmanager

import numpy as np
import pandas as pd
import torch

import torch._dynamo
import torch._dynamo.utils
import torch.distributed
from scipy.stats import gmean, ttest_ind
from torch._dynamo.optimizations import backends
from torch._dynamo.optimizations.log_args import conv_args_analysis
from torch._dynamo.profiler import fx_insert_profiling, Profiler
from torch._dynamo.testing import dummy_fx_compile, format_speedup, same
from torch._dynamo.utils import clone_inputs
from torch._functorch.aot_autograd import set_model_name
from torch._inductor import config as inductor_config
from torch._inductor.utils import fresh_inductor_cache
from torch._subclasses.fake_tensor import FakeTensorMode
from torch.distributed.fsdp import FullyShardedDataParallel as FSDP
from torch.nn.parallel import DistributedDataParallel as DDP
from torch.utils._pytree import tree_map

try:
    from .microbenchmarks.operator_inp_utils import OperatorInputsMode
except ImportError:
    from microbenchmarks.operator_inp_utils import OperatorInputsMode


log = logging.getLogger(__name__)

# We are primarily interested in TF32
torch.backends.cuda.matmul.allow_tf32 = True

current_name = ""
current_device = ""
current_batch_size = None
output_filename = None

CI_SKIP_AOT_EAGER_INFERENCE = [
    # TorchBench
    "demucs",  # OOM
    # Huggingface
    "BartForConditionalGeneration",  # OOM
]

CI_SKIP_AOT_EAGER_TRAINING = [
    *CI_SKIP_AOT_EAGER_INFERENCE,
    # TorchBench
    "Background_Matting",  # fp64_OOM
    "moco",
    "pytorch_struct",
    "vision_maskrcnn",
    # Huggingface
    "AlbertForMaskedLM",  # OOM
    "AlbertForQuestionAnswering",  # OOM
    "BigBird",
    "M2M100ForConditionalGeneration",  # OOM
    "PegasusForConditionalGeneration",  # OOM
    "XGLMForCausalLM",  # OOM
    "XLNetLMHeadModel",  # OOM
    "YituTechConvBert",
    # TIMM
    "cait_m36_384",  # fp64_OOM
    "convit_base",  # fp64_OOM
    "mobilevit_s",  # Accuracy
    "xcit_large_24_p8_224",  # fp64_OOM
]

CI_SKIP_INDCUTOR_INFERENCE = [
    *CI_SKIP_AOT_EAGER_INFERENCE,
    # TorchBench
    "DALLE2_pytorch",
    "detectron2",
    "hf_T5",  # accuracy
    "hf_BigBird",  # accuracy
    "hf_GPT2_large",  # OOM
    "maml",  # accuracy
    "mobilenet_v2_quantized_qat",  # The eval test only supports CPU
    "moco",  # accuracy
    "pytorch_struct",  # Test eval is not implemented
    "pyhpc_equation_of_state",  # Accuracy
    "pyhpc_turbulent_kinetic_energy",  # Accuracy
    "tacotron2",
    "vision_maskrcnn",  # accuracy
    # Huggingface
    "AllenaiLongformerBase",
    "DebertaV2ForQuestionAnswering",  # OOM
    # TIMM
    "cait_m36_384",  # Accuracy
    "ghostnet_100",  # Accuracy
]

CI_SKIP_INDUCTOR_TRAINING = [
    *CI_SKIP_INDCUTOR_INFERENCE,
    # TorchBench
    "Background_Matting",  # fp64_OOM
    "dlrm",  # Fails on CI - unable to repro locally
    "mobilenet_v3_large",  # accuracy
    "resnet50_quantized_qat",  # Eager model failed to run
    # Huggingface
    "BlenderbotForCausalLM",  # OOM
    "GoogleFnet",  # Eager model failed to run
    "M2M100ForConditionalGeneration",  # OOM
    "XGLMForCausalLM",  # OOM
    # TIMM
    "convit_base",  # fp64_OOM
    "eca_halonext26ts",  # accuracy
    "fbnetv3_b",  # accuracy
    "levit_128",  # fp64_OOM
    "xcit_large_24_p8_224",  # fp64_OOM
]


def model_specified_by_path(path_and_class_str):
    return ":" in path_and_class_str


def load_model_from_path(path_and_class_str):
    configs = {}
    for kvstr in path_and_class_str.split(","):
        k, v = kvstr.split(":")
        configs[k] = v

    for name in ["path", "class"]:
        if name not in configs:
            raise RuntimeError(
                "Invalid --only arguments. Check help message for the correct format"
            )

    path = configs["path"]
    class_name = configs["class"]

    if path[:1] != "/":
        raise RuntimeError(
            "Use absolute path since dynamo may change the current working directory which makes using relative path tricky"
        )

    spec = importlib.util.spec_from_file_location("module_name", path)
    module = importlib.util.module_from_spec(spec)
    spec.loader.exec_module(module)

    model_class = getattr(module, class_name)
    assert issubclass(model_class, torch.nn.Module)
    model = model_class()
    assert hasattr(model, "get_example_inputs")
    inputs = model.get_example_inputs()
    return model, inputs


def output_csv(filename, headers, row):
    assert filename
    existed = os.path.exists(filename)
    output = csv.writer(
        io.TextIOWrapper(
            open(filename, "ab", buffering=0),
            "utf-8",
            write_through=True,
        ),
        lineterminator="\n",
    )
    if not existed:
        output.writerow(headers)
    output.writerow([(f"{x:.4f}" if isinstance(x, float) else x) for x in row])


class NullContext:
    def __enter__(self):
        pass

    def __exit__(self, exc_type, exc_val, exc_tb):
        pass


def nothing(f):
    return f


@functools.lru_cache(None)
def patch_torch_manual_seed():
    """Make torch manual seed deterministic. Helps with accuracy testing."""

    def deterministic_torch_manual_seed(*args, **kwargs):
        from torch._C import default_generator

        seed = 1337
        import torch.cuda

        if not torch.cuda._is_in_bad_fork():
            torch.cuda.manual_seed_all(seed)
        return default_generator.manual_seed(seed)

    torch.manual_seed = deterministic_torch_manual_seed


def synchronize():
    pass


def print_summary(filename):
    if not (filename and os.path.exists(filename)):
        return
    data = pd.read_csv(filename)
    width = max(map(len, data.columns))
    for col in data.columns:
        try:
            if col in ("dev", "name", "batch_size"):
                continue
            elif col in ("pct_ops", "pct_time"):
                print(col.ljust(width), f"{data[col].mean():.1%}")
            elif col in ("graphs", "graph_calls", "captured_ops", "total_ops"):
                print(col.ljust(width), f"{data[col].mean():.1f}")
            elif col in ("compilation_latency"):
                print(col.ljust(width), f"mean={data[col].mean():.1f} seconds")
            elif col in ("compression_ratio"):
                print(col.ljust(width), f"mean={data[col].mean():.1f}x")
            else:
                cdata = data[col].clip(1)
                print(
                    col.ljust(width),
                    f"gmean={gmean(cdata):.2f}x mean={cdata.mean():.2f}x",
                )
        except Exception:
            pass


def tensor_is_on_xla(tensors):
    if not isinstance(tensors, (tuple, list)):
        tensors = [tensors]
    tensors = [x for x in tensors if isinstance(x, torch.Tensor)]
    return any(map(lambda x: x.device.type == "xla", tensors))


def timed(model, model_iter_fn, example_inputs, times=1, return_result=False):
    synchronize()
    if tensor_is_on_xla(example_inputs):
        import torch_xla.core.xla_model as xm

        xm.mark_step()

    reset_rng_state()
    t0 = time.perf_counter()
    # Dont collect outputs to correctly measure timing
    for _ in range(times):
        result = model_iter_fn(model, example_inputs, collect_outputs=False)
        if tensor_is_on_xla(result):
            # If the model is on XLA device, it's possible that after running
            # the model, the computation is accumulated but not performed yet.
            # Flush all the accumulated computations to make the time measurement
            # accurate.
            import torch_xla

            result_list = result
            if not isinstance(result, (tuple, list)):
                result_list = [result]
            torch_xla._XLAC._xla_sync_multi(result_list, [])
        synchronize()
    t1 = time.perf_counter()
    return (t1 - t0, result) if return_result else t1 - t0


class Stats:
    totals = collections.defaultdict(collections.Counter)

    @classmethod
    def reset_counters(cls):
        for k, v in torch._dynamo.utils.counters.items():
            cls.totals[k].update(v)
        ok = torch._dynamo.utils.counters["frames"]["ok"]
        total = torch._dynamo.utils.counters["frames"]["total"]
        torch._dynamo.utils.counters.clear()
        return ok, total

    @classmethod
    def print_summary(cls):
        for k, v in sorted(cls.totals.items()):
            lines = "\n  ".join(map(str, v.most_common(50)))
            print(f"STATS {k}\n  {lines}")

    @classmethod
    def aot_summary(cls):
        return [cls.totals["aot_autograd"]["total"], cls.totals["aot_autograd"]["ok"]]


def coverage_experiment(args, model_iter_fn, model, example_inputs):
    """
    Test operator/model coverage of TorchDynamo and record statistics
    taken from a profiler.  This target is mainly intended to check
    correctness.

    Writes to ./coverage.csv
    """
    profiler = Profiler()
    frozen_model_iter_fn = torch._dynamo.run(model_iter_fn)
    with profiler.prof:
        frozen_model_iter_fn(model, example_inputs)
    coverage_result = profiler.results()
    output_csv(
        output_filename,
        (
            "dev",
            "name",
            "batch_size",
            "graphs",
            "graph_calls",
            "captured_ops",
            "total_ops",
            "pct_ops",
            "pct_time",
        ),
        [
            current_device,
            current_name,
            current_batch_size,
        ]
        + coverage_result.tocsv(),
    )
    return coverage_result


def speedup_experiment_fx2trt(args, model_iter_fn, model, example_inputs):
    """
    Measure speedups over eager using the trt inference backend. TRT backend is based fx graph
    generated by torch._dynamo.
    Writes to ./speedups_fx2trt.csv
    """
    return speedup_experiment(args, model_iter_fn, model, example_inputs)


def recompile_profiler_experiment(args, model_iter_fn, model, example_inputs):
    prof = torch._dynamo.utils.CompileProfiler()
    opt_model_iter_fn = torch._dynamo.optimize(prof, nopython=args.nopython)(
        model_iter_fn
    )
    opt_model_iter_fn(model, example_inputs)
    output_csv(
        output_filename, ["model", "profiler report"], [current_name, prof.report()]
    )
    met = prof.get_metrics()
    guard_failures = len(met["guard_failures"])
    return [guard_failures]


def randomize_input(inputs):
    if isinstance(inputs, (list, tuple)):
        return type(inputs)([randomize_input(x) for x in inputs])
    elif isinstance(inputs, torch.Tensor):
        if inputs.dtype in (torch.float32, torch.float64):
            torch._dynamo.utils.counters["randomize_input"]["times"] += 1
            return torch.randn_like(inputs)
        elif inputs.dtype == torch.int64:
            # Note: we can not simply tune integer tensors as follows
            #   `return torch.randint_like(inputs, high=inputs.max().item())`
            # This may break some invariants between tensors.
            # E.g. in embedding lookup case, one tensor is the length
            # and another is an indices tensor.
            return inputs
        else:
            raise RuntimeError(
                f"randomize_input need support tensor of type {inputs.dtype}"
            )
    else:
        raise RuntimeError(
            f"randomize_input can not handle input of type {type(inputs)}"
        )


def maybe_mark_step(args):
    if args.trace_on_xla:
        import torch_xla.core.xla_model as xm

        xm.mark_step()


def speedup_experiment(args, model_iter_fn, model, example_inputs, **kwargs):
    """
    Measure speedups over eager.

    Writes to ./speedups.csv
    """
    if args.dynamic_shapes:
        return speedup_experiment_ds(args, model_iter_fn, model, example_inputs)

    timings = np.zeros((args.repeat, 2), np.float64)
    # if we randomize the input, we should also check the result is correct
    should_check_result = should_randomize_input = args.randomize_input
    is_correct = True

    import contextlib

    @contextlib.contextmanager
    def maybe_profile(*args, **kwargs):
        if kwargs.pop("enabled", True):
            with torch.profiler.profile(*args, **kwargs) as p:
                yield p
        else:
            yield

    @contextlib.contextmanager
    def maybe_mark_profile(*args, **kwargs):
        prof: torch.profiler.profile = kwargs.pop("p", None)
        mark = kwargs.pop("mark", None)
        if prof:
            with torch.profiler.record_function(mark):
                yield
        else:
            yield

    with maybe_profile(enabled=args.export_profiler_trace) as p:
        frozen_model_iter_fn = torch._dynamo.run(model_iter_fn)
        for rep in range(args.repeat):
            inputs = (
                randomize_input(copy.deepcopy(example_inputs))
                if should_randomize_input
                else example_inputs
            )
            # need call mark_step to perform the computation
            # on randomize_input. Otherwise the first call using the
            # inputs will incur high penalty then the next one.
            maybe_mark_step(args)

            # interleave the runs to handle frequency scaling and load changes
            with maybe_mark_profile(p=p, mark="expected"):
                timings[rep, 0], expected_output = timed(
                    model, model_iter_fn, inputs, return_result=True
                )

            # call mark_step between the 2 calls to make the comparison fair.
            maybe_mark_step(args)

            with maybe_mark_profile(p=p, mark="actual"):
                timings[rep, 1], actual_output = timed(
                    model, frozen_model_iter_fn, inputs, return_result=True
                )

            if should_check_result:
                is_correct = is_correct and same(expected_output, actual_output)

    if args.export_profiler_trace:
        name = args.profiler_trace_name + "_" + model.name + ".json"
        name = os.path.join(torch._dynamo.config.base_dir, name)
        p.export_chrome_trace(name)
    pvalue = ttest_ind(timings[:, 0], timings[:, 1]).pvalue
    median = np.median(timings, axis=0)
    speedup = median[0] / median[1]
    if args.dump_raw_metrics:
        np.save(
            f"{output_filename[:-4]}-raw_timings-{current_name}-{current_device}.npy",
            timings,
        )

    headers = ("dev", "name", "batch_size", "speedup", "abs_latency")
    row = [
        current_device,
        current_name,
        current_batch_size,
        float(speedup),
        median[1] * 1000,
    ]
    if "compilation_latency" in kwargs:
        headers = headers + ("compilation_latency", "compression_ratio")
        row.append(kwargs["compilation_latency"])
        row.append(kwargs["compression_ratio"])

    output_csv(
        output_filename,
        headers,
        row,
    )
    headers, data = torch._dynamo.utils.compile_times(repr="csv", aggregate=True)
    assert (
        output_filename.find(".csv") > 0
    ), f"expected output_filename to be a .csv, but got {output_filename}"
    output_csv(
        output_filename[:-4] + "_compilation_metrics.csv",
        ["dev", "name", "batch_size"] + headers,
        [current_device, current_name, current_batch_size] + data,
    )
    return format_speedup(speedup, pvalue, is_correct=is_correct)


def speedup_experiment_ds(args, model_iter_fn, model, example_inputs):
    """
    Run dynamic shapes benchmarks.

    Requires dynamic shape compatible models, which provide a list of example inputs.

    Warms up using the first input example and then iterates the inputs,
    measuring (and expecting minimal) variance between the runtime for different examples.

    """
    timings = np.zeros((args.repeat, len(example_inputs), 2), np.float64)

    if args.repeat > 5:
        print(
            f"\ndynamic shapes experiments are slow, consider setting --repeat less than {args.repeat}\n"
        )

    nwarmup = 4
    for rep in range(args.repeat):
        # Start each rep fresh, e.g. only warmup on example 0
        torch._dynamo.reset()
        optimized_model_iter_fn = optimize_ctx(model_iter_fn)
        for _ in range(nwarmup):
            optimized_model_iter_fn(model, example_inputs[0])

        for input_idx, inputs in enumerate(example_inputs):
            # interleave the runs to handle frequency scaling and load changes
            timings[rep, input_idx, 0] = timed(
                model, model_iter_fn, inputs, return_result=False
            )
            # different from regular speedup_experiment, we _DO_ want to allow recompilation
            timings[rep, input_idx, 1] = timed(
                model, optimized_model_iter_fn, inputs, return_result=False
            )
    medians = np.median(timings, axis=0)
    speedups = list(medians[:, 0] / medians[:, 1])
    speedups_mean = np.mean(speedups)
    speedups_median = np.median(speedups)
    speedups_var = np.var(speedups)

    # TODO this x[0] is not going to work in general but bert only has 1 input
    shapes = [x[0].shape for x in example_inputs]
    shape_keys = sorted(set(shapes))
    shape_speedups = {
        shape: list(
            map(
                lambda it: it[1],
                filter(lambda it: it[0] == shape, zip(shapes, speedups)),
            )
        )
        for shape in shape_keys
    }
    output_str = (
        f"mean: {speedups_mean:.3f}, median: {speedups_median:.3f}, var: {speedups_var:.3f}"
        + "\nSpeedups by shape: "
        + "\n".join(
            [
                f"{shape}: "
                + ", ".join([f"{speedup: .3g}" for speedup in shape_speedups[shape]])
                for shape in shape_keys
            ]
        )
    )
    output_csv(
        output_filename,
        ("dev", "name", "batch_size", "speedup mean", "speedup median", "speedup var"),
        [
            current_device,
            current_name,
            current_batch_size,
            speedups_mean,
            speedups_median,
            speedups_var,
        ],
    )
    return output_str


def overhead_experiment(*args, model_iter_fn):
    """
    Measure overheads of TorchDynamo by running with no backend (only
    eager+FX), and reporting speedup/slowdown over eager.

    Writes to ./overheads.csv
    """
    return speedup_experiment(*args, model_iter_fn)


def print_fx(gm, example_inputs):
    print(gm.graph)
    return gm


def print_aten_ops(gm, example_inputs):
    from functorch.compile import aot_module

    def trace_printer(gm, _):
        print(gm.graph)
        return gm

    return aot_module(gm, fw_compiler=trace_printer, bw_compiler=trace_printer)


def baselines(models, model_iter_fn, example_inputs, args):
    """
    Common measurement code across all baseline experiments.
    """
    models = list(models)
    for idx, (name, model) in enumerate(models):
        if idx == 0:
            result0 = model_iter_fn(model, example_inputs)
        elif model is not None:
            try:
                result = model_iter_fn(model, example_inputs)
                if same(result0, result):
                    continue
                print(name, "is INCORRECT")
            except Exception:
                log.exception("error checking %s", name)
            models[idx] = (name, None)
    timings = np.zeros((args.repeat, len(models)), np.float64)
    timings.fill(1.0e10)
    for rep in range(args.repeat):
        for idx, (name, model) in enumerate(models):
            if model is not None:
                try:
                    timings[rep, idx] = timed(model, model_iter_fn, example_inputs)
                except Exception:
                    pass
    pvalue = [
        ttest_ind(timings[:, 0], timings[:, i]).pvalue
        for i in range(1, timings.shape[1])
    ]
    median = np.median(timings, axis=0)
    speedup = median[0] / median[1:]
    for idx, (name, model) in enumerate(models[1:]):
        if model is None:
            speedup[idx] = 0.0
    result = " ".join(
        [
            format_speedup(s, p, m is not None)
            for s, p, m in zip(speedup, pvalue, [m for n, m in models[1:]])
        ]
    )
    output_csv(
        output_filename,
        ("dev", "name", "batch_size") + tuple(n for n, m in models[1:]),
        [current_device, current_name, current_batch_size]
        + [f"{x:.4f}" for x in speedup],
    )
    return result


def try_script(model, example_inputs):
    try:
        return torch.jit.script(model)
    except Exception:
        return None


def speedup_experiment_onnx(args, model_iter_fn, model, example_inputs):
    """
    Measure baseline performance (without using TorchDynamo) of ONNXRT and TensorFlow.

    Writes to ./baseline_onnx.csv
    """
    if current_device == "cpu":
        m_onnxrt = backends.onnxrt_cpu(
            try_script(model, example_inputs), example_inputs
        )
    else:
        m_onnxrt = backends.onnxrt_cuda(
            try_script(model, example_inputs), example_inputs
        )

    if current_name != "timm_resnest":
        m_onnx2tf = backends.onnx2tf(try_script(model, example_inputs), example_inputs)
    else:
        # this one takes 8+ hours to finish
        m_onnx2tf = None

    return baselines(
        [
            ("eager", model),
            ("onnxrt", m_onnxrt),
            ("onnx2tf", m_onnx2tf),
        ],
        model_iter_fn,
        example_inputs,
        args,
    )


def speedup_experiment_trt(args, model_iter_fn, model, example_inputs):
    """
    Measure baseline performance (without using TorchDynamo) of TensorRT.

    Writes to ./baseline_trt.csv
    """
    m_onnx2trt = backends.onnx2tensorrt(
        try_script(model, example_inputs), example_inputs
    )

    m_torch2trt = backends.torch2trt(model, example_inputs)

    if current_name != "opacus_cifar10":
        m_fx2trt = backends.fx2trt(model, example_inputs)
    else:
        # fx2trt infinite loops on one model
        m_fx2trt = None

    return baselines(
        [
            ("eager", model),
            ("onnx2trt", m_onnx2trt),
            ("torch2trt", m_torch2trt),
            ("fx2trt", m_fx2trt),
        ],
        model_iter_fn,
        example_inputs,
        args,
    )


def read_batch_size_from_file(args, filename, model_name):
    batch_size = None
    if os.path.exists("benchmarks"):
        filename = os.path.join("benchmarks", filename)
    assert os.path.exists(filename), filename
    with open(filename, "r") as f:
        lines = f.readlines()
        lines = [i.split(",") for i in lines if len(i.strip()) > 0]
        for val in lines:
            cur_name, b = val
            if model_name == cur_name:
                batch_size = int(b)
    if batch_size is None:
        log.warning("Could not find batch size for {}".format(model_name))
    elif batch_size == -1:
        raise RuntimeError(
            f"Batch size is unset for {model_name} in {args.batch_size_file}"
        )
    print(f"batch size: {batch_size}")
    return batch_size


class TimeOutException(Exception):
    pass


def alarm_handler(signum, frame):
    raise TimeOutException()


def exit_after(s):
    """
    Decorator to raise TimeoutException if the fn is taking more than s seconds
    to run.
    """

    def outer(fn):
        def inner(*args, **kwargs):
            signal.signal(signal.SIGALRM, alarm_handler)
            signal.alarm(s)
            try:
                result = fn(*args, **kwargs)
            finally:
                signal.alarm(0)
            return result

        return inner

    return outer


def get_peak_memory():
    return torch.cuda.max_memory_allocated() / 10**9


def null_experiment(args, model_iter_fn, model, example_inputs):
    """
    A no-op experiment useful for making sure TorchBenchark alone works properly.
    """

    return []


def cast_to(dtype, model, inputs):
    # cast model and inputs to fp16
    if dtype == torch.float16:
        model = model.half()
    else:
        model = model.to(dtype)

    inputs = tree_map(
        lambda x: x.to(dtype)
        if isinstance(x, torch.Tensor) and x.is_floating_point()
        else x,
        inputs,
    )
    return model, inputs


def cast_to_fp16(model, inputs):
    return cast_to(torch.float16, model, inputs)


def cast_to_fp64(model, inputs):
    return cast_to(torch.float64, model, inputs)


def cast_to_fp32(model, inputs):
    return cast_to(torch.float32, model, inputs)


def reset_rng_state():
    torch.manual_seed(1337)
    random.seed(1337)
    np.random.seed(1337)


class DummyGradScaler:
    def scale(self, loss):
        return loss


def maybe_fresh_cache(fn, is_cold_start):
    def inner(*args, **kwargs):
        cache_minder = NullContext()
        if is_cold_start:
            cache_entries = {}
            cache_minder = fresh_inductor_cache(cache_entries)

        try:
            with cache_minder:
                return fn(*args, **kwargs)
        finally:
            dump_cache = False
            if dump_cache and is_cold_start:
                output_csv(
                    output_filename[:-4] + "_triton_cache.csv",
                    ["dev", "name", "batch_size", "triton_cache"],
                    [
                        current_device,
                        current_name,
                        current_batch_size,
                        cache_entries,
                    ],
                )

    return inner


@contextmanager
def maybe_init_distributed(should_init_distributed, port="6789", rank=0, world_size=1):
    # To avoid multiple inheritance from _dynamo.test_case.TestCase and MultiProcessTestCase,
    # Just manually implement the most important part of the dynamo behavior to reset/clear.
    try:
        if should_init_distributed:
            torch.cuda.set_device(rank)
            os.environ["MASTER_ADDR"] = "localhost"
            os.environ["MASTER_PORT"] = port
            torch.distributed.init_process_group(
                "nccl", rank=rank, world_size=world_size
            )
        yield
    finally:
        if should_init_distributed:
            torch.distributed.destroy_process_group()


class BenchmarkRunner:
    def __init__(self):
        self.model_iter_fn = None
        self.use_amp = False
        self.grad_scaler = DummyGradScaler()
        self.autocast = NullContext
        self._args = None

    def setup_amp(self):
        if self.args.amp and self.args.training:
            assert self.args.devices == ["cuda"], "AMP is supported only for CUDA"
            # AMP training can lead to small loss values which can undeflow
            # gradient values returning in zero gradients. To solve this
            # problem, PyTorch introduces GradScaler. GradScaler is a stateful
            # structure, that scales the loss values to prevent underflow. Loss
            # values are big at the beginning of training (therefore not
            # requiring scaling), while loss value tends to be small as network
            # starts getting better (requiring scaling). GradScaler manages all
            # of this fine tuning, checking the gradients are turning to inf,
            # discarding such batches.

            # Since we are not running a long iteration, default value of
            # init_scale 65536 is going to turn all gradients to inf. Therefore,
            # we just use a init_scale of 2.0 for benchmarking purpose.

            # Disabling Gradscaler because
            #  1) Benchmark setup runs 2 iterations of fwd-bwd. So, not useful.
            #  2) Current setup shares grad_scaler for eager and dynamo model,
            #  which is bad as Gradscaler has state and can adjust the scaling
            #  factor between eager and dynamo run, making accuracy check
            #  harder.
            # self.grad_scaler = torch.cuda.amp.GradScaler(init_scale=2.0)
            self.autocast = torch.cuda.amp.autocast

    def init_optimizer(self, device, params):
        self.optimizer = None
        # TODO - Currently, optimizers are used incorrectly. Fix optimizers with
        # https://github.com/pytorch/pytorch/pull/87492
        # param_list = list(params)
        # if device == "cuda" and len(param_list) != 0:
        #     # capturable is only supported on cuda at the moment
        #     self.optimizer = torch.optim.Adam(param_list, capturable=True)
        # else:
        #     self.optimizer = None

    @property
    def args(self):
        return self._args

    @args.setter
    def args(self, args):
        self._args = args

    @property
    def skip_models(self):
        return set()

    @property
    def slow_models(self):
        return set()

    @property
    def very_slow_models(self):
        return set()

    @property
    def non_deterministic_models(self):
        return set()

    @property
    def skip_not_suitable_for_training_models(self):
        return set()

    @property
    def failing_torchinductor_models(self):
        return set()

    @property
    def failing_fx2trt_models(self):
        return set()

    @property
    def failing_dynamic_shape_models(self):
        return set()

    @property
    def skip_accuracy_checks_large_models_dashboard(self):
        return set()

    @property
    def get_tolerance_and_cosine_flag(self, is_training, current_device, name):
        raise NotImplementedError()

    @property
    def equal_nan(self):
        equal_nan = True
        if self.args.float32:
            equal_nan = False
        return equal_nan

    def iter_models(self, args):
        for model_name in self.iter_model_names(args):
            for device in args.devices:
                try:
                    yield self.load_model(
                        device,
                        model_name,
                        batch_size=args.batch_size,
                    )
                except NotImplementedError:
                    continue  # bad benchmark implementation

    def validate_model(self, model, example_inputs):
        """
        Runs the eager model with example inputs to ensure that eager passes.
        """
        model = copy.deepcopy(model)
        example_inputs = clone_inputs(example_inputs)
        if self.args.float32:
            model, example_inputs = cast_to_fp32(model, example_inputs)
        elif self.args.float16:
            model, example_inputs = cast_to_fp16(model, example_inputs)

        try:
            self.model_iter_fn(model, example_inputs)
        except Exception as e:
            raise NotImplementedError("Eager model failed to run") from e

    def maybe_cast(self, model, example_inputs):
        model = copy.deepcopy(model)
        example_inputs = clone_inputs(example_inputs)
        if self.args.float32:
            model, example_inputs = cast_to_fp32(model, example_inputs)
        elif self.args.float16:
            model, example_inputs = cast_to_fp16(model, example_inputs)
        return model, example_inputs

    def decay_batch_exp(self, batch_size, factor=0.5, divisor=2):
        out_batch_size = batch_size * factor
        if out_batch_size > divisor:
            out_batch_size = (out_batch_size + 1) // divisor * divisor
        else:
            out_batch_size = batch_size - 1
        return max(0, int(out_batch_size))

    def batch_size_finder(self, device, model_name, initial_batch_size=1024):
        batch_size = initial_batch_size
        while batch_size >= 1:
            torch.cuda.empty_cache()
            try:
                device, name, model, example_inputs, _ = self.load_model(
                    device,
                    model_name,
                    batch_size,
                )
                self.model_iter_fn(model, example_inputs)
                return batch_size
            except RuntimeError as e:
                error_str = str(e)
                if "channels_last" in error_str:
                    break
            batch_size = self.decay_batch_exp(batch_size)
        return 1

    def run_n_iterations(self, mod, inputs, n=2):
        for _ in range(n - 1):
            self.model_iter_fn(mod, inputs, collect_outputs=False)
        return self.model_iter_fn(mod, inputs, collect_outputs=True)

    def optimizer_zero_grad(self, mod):
        if self.optimizer is not None:
            self.optimizer.zero_grad(True)
        else:
            mod.zero_grad(True)

    def optimizer_step(self):
        if self.optimizer is not None:
            self.optimizer.step()

    def get_benchmark_indices(self, length):
        start = self._args.partition_id * (length // self._args.total_partitions)
        end = (
            (self._args.partition_id + 1) * (length // self._args.total_partitions)
            if self._args.partition_id < self._args.total_partitions - 1
            else length
        )
        return start, end

    def check_accuracy(self, name, model, example_inputs, optimize_ctx, experiment):
        """
        Checks accuracy.
        1) Collect the outputs with fp64 datatype. This is useful for error checking.
        2) Checks if eager itself has variations.
        """

        def record_status(accuracy_status):
            """
            Records the status in the csv file
            """
            if current_name in self.non_deterministic_models:
                if accuracy_status in ("pass", "eager_variation", "fail_accuracy"):
                    accuracy_status = "pass"

            output_csv(
                output_filename,
                ("dev", "name", "batch_size", "accuracy"),
                [current_device, current_name, current_batch_size, accuracy_status],
            )
            return "PASS" if accuracy_status in ("pass", "pass_due_to_skip") else "FAIL"

        if name in self.skip_accuracy_checks_large_models_dashboard:
            return record_status("pass_due_to_skip")

        def deepcopy_and_maybe_ddp(model):
            model = copy.deepcopy(model)
            if self.args.ddp:
                model = DDP(model, find_unused_parameters=True)
            elif self.args.fsdp:
                model = FSDP(model, use_orig_params=True)
                torch._inductor.config.triton.cudagraphs = False
                log.warn("Disabling cudagraphs for FSDP compatibility")
            return model

        # Collect the fp64 reference outputs to be used later for accuracy checking.
        fp64_outputs = None
        try:
            fp64_outputs = self.run_n_iterations(
                *cast_to_fp64(
                    deepcopy_and_maybe_ddp(model),
                    clone_inputs(example_inputs),
                )
            )
        except Exception:
            log.warning(
                f"fp64 golden ref were not generated for {name}. Setting accuracy check to cosine"
            )
            self.args.cosine = True
            fp64_outputs = None
            if self.args.ci and self.args.training:
                return record_status("fp64_OOM")

        tolerance, cos_similarity = self.get_tolerance_and_cosine_flag(
            self.args.training, current_device, name
        )

        # Cast the model to float16/float32 as necessary
        model, example_inputs = self.maybe_cast(model, example_inputs)
        accuracy_status = "pass"

        with self.pick_grad(name, self.args.training):
            # Get results of native pytorch
            reset_rng_state()
            correct_result = self.run_n_iterations(
                deepcopy_and_maybe_ddp(model), clone_inputs(example_inputs)
            )

            # Rerun native pytorch
            reset_rng_state()
            correct_rerun_result = self.run_n_iterations(
                deepcopy_and_maybe_ddp(model), clone_inputs(example_inputs)
            )
            if not same(
                correct_result,
                correct_rerun_result,
                fp64_outputs,
                equal_nan=self.equal_nan,
            ):
                accuracy_status = "eager_variation"
                return record_status(accuracy_status)
            correct_rerun_result = None

            # Run with Dynamo
<<<<<<< HEAD
            # Sometime CI fails with random triton compilation failure which disappears after retry
            # TODO: revisit this after switching to new Triton runtime
            retries = 2 if self.args.ci else 0
            for i in range(retries + 1):
                reset_rng_state()
                torch._dynamo.reset()
                try:
                    model_copy = deepcopy_and_maybe_ddp(model)
                    self.init_optimizer(name, current_device, model_copy.parameters())
                    optimized_model_iter_fn = optimize_ctx(self.run_n_iterations)

                    new_result = optimized_model_iter_fn(model_copy, example_inputs)
                    break
                except Exception as e:
                    print(
                        "TorchDynamo optimized model failed to run because of following error"
                    )
                    log.exception(e)
                    if i < retries and (
                        (
                            isinstance(e, RuntimeError)
                            and str(e).startswith("Internal Triton PTX codegen error")
                        )
                        or (isinstance(e, KeyError) and str(e) == "'cubin'")
                    ):
                        time.sleep((i + 1) * 30)
                        print("Retrying...")
                    else:
                        accuracy_status = "fail_to_run"
                        return record_status(accuracy_status)
=======
            reset_rng_state()
            torch._dynamo.reset()
            try:
                optimized_model_iter_fn = optimize_ctx(self.run_n_iterations)

                new_result = optimized_model_iter_fn(
                    deepcopy_and_maybe_ddp(model), example_inputs
                )
            except Exception as e:
                accuracy_status = "fail_to_run"
                print(
                    "TorchDynamo optimized model failed to run because of following error"
                )
                log.exception(e)
                return record_status(accuracy_status)
>>>>>>> 9d2cf84e

            if not same(
                correct_result,
                new_result,
                fp64_outputs,
                equal_nan=self.equal_nan,
                cos_similarity=cos_similarity,
                tol=tolerance,
            ):
                if self.args.skip_accuracy_check:
                    accuracy_status = "pass_due_to_skip"
                else:
                    accuracy_status = "fail_accuracy"
                return record_status(accuracy_status)

        return record_status(accuracy_status)

    def run_performance_test(
        self, name, model, example_inputs, optimize_ctx, experiment
    ):
        def warmup(fn, model, example_inputs, mode, niters=5):
            peak_mem = 0
            try:
                if current_device == "cuda":
                    torch.cuda.reset_peak_memory_stats()
                    torch.cuda.empty_cache()
                t0 = time.perf_counter()
                for _ in range(niters):
                    fn(model, example_inputs)
                t1 = time.perf_counter()
                latency = t1 - t0
                if current_device == "cuda":
                    peak_mem = get_peak_memory()
            except Exception as e:
                log.exception(f"Failed for {mode} {e}")
                return sys.exit(-1)
            return latency, peak_mem

        # Cast the model to float16/float32 as necessary
        model, example_inputs = self.maybe_cast(model, example_inputs)
        with self.pick_grad(name, self.args.training):
            ok, total = Stats.reset_counters()
            experiment_kwargs = {}
            results = []

            eager_latency, eager_peak_mem = warmup(
                self.model_iter_fn, model, example_inputs, "eager"
            )
            optimized_model_iter_fn = optimize_ctx(self.model_iter_fn)
            dynamo_latency, dynamo_peak_mem = warmup(
                optimized_model_iter_fn, model, example_inputs, "dynamo"
            )

            compilation_time = dynamo_latency - eager_latency
            compression_ratio = (
                eager_peak_mem / dynamo_peak_mem if dynamo_peak_mem else 0.0
            )
            # print(
            #     f"memory: eager: {eager_peak_mem:.2f} GB, "
            #     f"dynamo: {dynamo_peak_mem:.2f} GB, "
            #     f"ratio: {compression_ratio:.2f}"
            # )

            if experiment.func is speedup_experiment:
                experiment_kwargs["compilation_latency"] = compilation_time
                experiment_kwargs["compression_ratio"] = compression_ratio

            if experiment.func is coverage_experiment:
                ok, total = Stats.reset_counters()
                results = []
                # run with torch._dynamo few times to populate the cache
                for _ in range(3):
                    optimized_model_iter_fn(model, example_inputs)
                _, frames_second_pass = Stats.reset_counters()  # should be 0
                if frames_second_pass > 0:
                    optimized_model_iter_fn(model, example_inputs)
                    _, frames_third_pass = Stats.reset_counters()  # should be 0
                else:
                    frames_third_pass = 0

                results.append(
                    f"{ok:3}/{total:3} +{frames_third_pass} frames {compilation_time:3.0f}s"
                )

            if not hasattr(model, name):
                model.name = name
            results.append(experiment(model, example_inputs, **experiment_kwargs))
            return " ".join(map(str, results))

    def compare_branches(
        self,
        name,
        model,
        example_inputs,
        optimize_ctx,
        experiment,
        diff=False,
        branch=None,
    ):
        assert branch is None, "Branch set during top level flow."
        import git

        repo = git.Repo(
            "../torch._dynamo"
        )  # Hack assumption of torchbenchmark positioning
        curr_branch = repo.active_branch.name
        if curr_branch != "main":
            if repo.is_dirty():
                raise RuntimeError(
                    "--diff_main called on dirty branch. Commit, stash, or reset."
                )
            # Run current
            try:
                self.run_one_model(
                    name,
                    model,
                    self.model_iter_fn,
                    example_inputs,
                    optimize_ctx,
                    experiment,
                    diff=False,
                    branch=curr_branch,
                )
                # Swap to main
                repo.git.checkout("main")
                # Run main
                self.run_one_model(
                    name,
                    model,
                    self.model_iter_fn,
                    example_inputs,
                    optimize_ctx,
                    experiment,
                    diff=False,
                    branch="main",
                )
            finally:
                # Swap back
                repo.git.checkout(curr_branch)
            return
        else:
            raise RuntimeError(
                "--diff_main called on main branch, what are you diffing?"
            )

    def run_one_model(
        self,
        name,
        model,
        example_inputs,
        optimize_ctx,
        experiment,
        diff=False,
        branch=None,
        explain=False,
    ):
        if diff:
            self.compare_branches(
                name, model, example_inputs, optimize_ctx, experiment, diff, branch
            )
        elif branch:
            print("RUNNING ON BRANCH:", branch)
        mode = "train" if self.args.training else "eval"
        print(f"{current_device:4} {mode:5} {current_name:34} ", end="", flush=True)
        start_calls_captured = torch._dynamo.utils.counters["stats"]["calls_captured"]
        start_unique_graphs = torch._dynamo.utils.counters["stats"]["unique_graphs"]
        if self.args.accuracy:
            status = self.check_accuracy(
                name, model, example_inputs, optimize_ctx, experiment
            )
            print(status)
        elif self.args.performance:
            status = self.run_performance_test(
                name, model, example_inputs, optimize_ctx, experiment
            )
            print(status)
        end_calls_captured = torch._dynamo.utils.counters["stats"]["calls_captured"]
        end_unique_graphs = torch._dynamo.utils.counters["stats"]["unique_graphs"]
        if explain:
            print(
                f"Dynamo produced {end_unique_graphs-start_unique_graphs} graph(s) "
                f"covering {end_calls_captured-start_calls_captured} ops"
            )


def help(fn):
    return fn.__doc__


def parse_args(args=None):
    parser = argparse.ArgumentParser()
    parser.add_argument(
        "--filter", "-k", action="append", help="filter benchmarks with regexp"
    )
    parser.add_argument(
        "--exclude", "-x", action="append", help="filter benchmarks with regexp"
    )
    parser.add_argument(
        "--total-partitions",
        type=int,
        default=1,
        choices=range(1, 10),
        help="Total number of partitions we want to divide the benchmark suite into",
    )
    parser.add_argument(
        "--partition-id",
        type=int,
        default=0,
        help="ID of the benchmark suite partition to be run. Used to divide CI tasks",
    )
    parser.add_argument(
        "--devices", "--device", "-d", action="append", help="cpu or cuda"
    )
    parser.add_argument("--device-index", help="CUDA device index")
    parser.add_argument(
        "--repeat", "-n", type=int, default=30, help="number of timing runs"
    )
    parser.add_argument(
        "--randomize-input",
        action="store_true",
        help="Whether to randomize the input values. Dimensions will be kept the same.",
    )
    parser.add_argument(
        "--threads", "-t", type=int, help="number of threads to use for eager"
    )
    parser.add_argument(
        "--nopython", action="store_true", help="Turn graph breaks into errors"
    )
    parser.add_argument(
        "--no-skip",
        action="store_true",
        help="run models that are in the global SKIP list",
    )
    parser.add_argument(
        "--prims-nvfuser", action="store_true", help="user prims + nvfuser backend"
    )
    parser.add_argument(
        "--dump-raw-metrics",
        action="store_true",
        help="dump raw timing metrics from speedup experiment",
    )
    parser.add_argument(
        "--log-operator-inputs",
        action="store_true",
        default=False,
    )
    parser.add_argument(
        "--channels-last",
        action="store_true",
        default=False,
        help="use channels last format",
    )
    parser.add_argument("--batch_size", type=int, help="batch size for benchmarking")
    parser.add_argument(
        "--batch-size-file", type=str, help="String to load batch size from"
    )
    parser.add_argument("--cosine", action="store_true", help="use cosine similarity")
    parser.add_argument(
        "--ci", action="store_true", help="Flag to tell that its a CI run"
    )
    parser.add_argument(
        "--dashboard", action="store_true", help="Flag to tell that its a Dashboard run"
    )
    parser.add_argument(
        "--skip-fp64-check", action="store_true", help="skip accuracy check using fp64"
    )
    parser.add_argument(
        "--fast", "-f", action="store_true", help="skip slow benchmarks"
    )
    parser.add_argument(
        "--only",
        help="""Run just one model from torchbench. Or
        specify the path and class name of the model in format like:
        --only=path:<MODEL_FILE_PATH>,class:<CLASS_NAME>

        Due to the fact that dynamo changes current working directory,
        the path should be an absolute path.

        The class should have a method get_example_inputs to return the inputs
        for the model. An example looks like
        ```
        class LinearModel(nn.Module):
            def __init__(self):
                super().__init__()
                self.linear = nn.Linear(10, 10)

            def forward(self, x):
                return self.linear(x)

            def get_example_inputs(self):
                return (torch.randn(2, 10),)
        ```
    """,
    )
    parser.add_argument(
        "--training",
        action="store_true",
        help="Performs training",
    )
    parser.add_argument(
        "--ddp",
        action="store_true",
        help="Wraps model in DDP before running it, and uses dynamo DDPOptmizer (graph breaks) by default.",
    )
    parser.add_argument(
        "--fsdp",
        action="store_true",
        help="""Wraps model in FSDP before running it. Disables cudagraphs by default.
        Doesn't recursively wrap, mainly useful for checking dynamo UnspecNNModule compatibility
    """,
    )
    parser.add_argument(
        "--no-optimize-ddp",
        action="store_true",
        help="Disables dynamo DDPOptimizer (graph breaks). (Applies only when using --ddp benchmark mode).",
    )
    parser.add_argument(
        "--distributed-master-port",
        default="6789",
        help="Port to bind for for torch.distributed.  Use the default unless it's conflicting with another user",
    )
    parser.add_argument(
        "--dynamic-shapes",
        action="store_true",
        help="Runs a dynamic shapes version of the benchmark, if available.",
    )
    parser.add_argument(
        "--use-eval-mode",
        action="store_true",
        help="sets model.eval() to reduce randomness",
    )
    parser.add_argument(
        "--skip-accuracy-check",
        action="store_true",
        help="keeps running even when accuracy fails",
    )
    parser.add_argument(
        "--generate-aot-autograd-stats",
        action="store_true",
        help="Generates AOT Autograd stats like how mnay graphs are sent to AOT",
    )
    parser.add_argument(
        "--inductor-settings",
        action="store_true",
        help="Use same settings as --inductor for baseline comparisons",
    )
    parser.add_argument(
        "--suppress-errors",
        action="store_true",
        help="Suppress errors instead of raising them",
    )
    parser.add_argument(
        "--output",
        help="Overrides the output filename",
    )
    parser.add_argument(
        "--output-directory",
        help="Overrides the directory to place output files.",
    )
    parser.add_argument(
        "--part",
        default=None,
        help="Specify the part of the model to run.",
    )
    parser.add_argument(
        "--export-profiler-trace",
        action="store_true",
        help="exports trace of kineto profiler",
    )
    parser.add_argument("--profiler_trace_name", help="Overwrites exported trace name")

    parser.add_argument(
        "--diff_main",
        action="store_true",
        help="Delta this branch against main. In the future, we may add support for picking the branch.",
    )

    parser.add_argument(
        "--explain",
        action="store_true",
        help="print some graph/op statistics during the run, similar to .explain()",
    )

    parser.add_argument(
        "--cold_start_latency",
        action="store_true",
        help="Use a fresh triton cachedir when running each model, to force cold-start compile.",
    )
    parser.add_argument(
        "--disable-cudagraphs",
        action="store_true",
        help="Disables cudagraphs for Inductor",
    )
    parser.add_argument(
        "--trace-on-xla",
        action="store_true",
        help="Whether to trace the model on XLA or on eager device",
    )

    group_fuser = parser.add_mutually_exclusive_group()
    # --nvfuser is now the default, keep the option to not break scripts
    group_fuser.add_argument("--nvfuser", action="store_true", help=argparse.SUPPRESS)
    group_fuser.add_argument("--nnc", action="store_true", help="enable NNC for GPUs")

    group_prec = parser.add_mutually_exclusive_group()
    group_prec.add_argument("--float16", action="store_true", help="cast model to fp16")
    group_prec.add_argument("--float32", action="store_true", help="cast model to fp32")
    group_prec.add_argument(
        "--amp", action="store_true", help="use automatic mixed precision"
    )

    group_printout = parser.add_mutually_exclusive_group()
    group_printout.add_argument(
        "--verbose", "-v", action="store_true", help="enable verbose debug printouts"
    )
    group_printout.add_argument(
        "--quiet", "-q", action="store_true", help="suppress debug printouts"
    )

    group = parser.add_mutually_exclusive_group()
    group.add_argument(
        "--coverage", action="store_true", help="(default) " + help(coverage_experiment)
    )
    group.add_argument(
        "--overhead", action="store_true", help=help(overhead_experiment)
    )
    group.add_argument(
        "--speedup-onnx", action="store_true", help=help(speedup_experiment_onnx)
    )
    group.add_argument(
        "--speedup-trt", action="store_true", help=help(speedup_experiment_trt)
    )
    group.add_argument(
        "--speedup-dynamo-ts",
        action="store_true",
        help="TorchDynamo frontend with torchscript backend",
    )
    group.add_argument(
        "--speedup-fx2trt", action="store_true", help=help(speedup_experiment_fx2trt)
    )
    group.add_argument(
        "--speedup-fx2trt-fp16",
        action="store_true",
        help=help(speedup_experiment_fx2trt),
    )
    group.add_argument(
        "--print-fx",
        action="store_true",
        help="Print fx traces captured from model",
    )
    group.add_argument(
        "--print-aten-ops",
        action="store_true",
        help="Print traces of aten ops captured by AOT autograd",
    )
    group.add_argument(
        "--inductor",
        action="store_true",
        help="Measure speedup with TorchInductor",
    )
    group.add_argument(
        "--inductor-dynamic",
        action="store_true",
        help="Measure speedup with TorchInductor",
    )
    group.add_argument(
        "--backend",
        choices=torch._dynamo.list_backends(),
        help="measure speedup with a given backend",
    )
    group.add_argument("--nothing", action="store_true", help=help(null_experiment))
    group.add_argument(
        "--log-conv-args",
        action="store_true",
        help="Dump convolution input/weight/bias's shape/stride/dtype and other options to json",
    )
    group.add_argument(
        "--recompile_profiler",
        action="store_true",
        help="Run the dynamo recompilation profiler on each model.",
    )
    group.add_argument(
        "--find-batch-sizes",
        action="store_true",
        help="finds the largest batch size that could fit on GPUs",
    )

    mode_group = parser.add_mutually_exclusive_group(required=True)
    mode_group.add_argument(
        "--accuracy",
        action="store_true",
        help="Checks accuracy with small batch size and eval mode",
    )
    mode_group.add_argument(
        "--performance", action="store_true", help="Measures performance speedup"
    )
    return parser.parse_args(args)


def main(runner, original_dir=None):
    args = parse_args()
    with maybe_init_distributed(
        (args.ddp or args.fsdp) and args.only, port=args.distributed_master_port
    ):
        return maybe_fresh_cache(run, args.cold_start_latency and args.only)(
            runner, args, original_dir
        )


def run(runner, args, original_dir=None):
    # Pass the parsed args object to benchmark runner object
    runner.args = args

    args.filter = args.filter or [r"."]
    args.exclude = args.exclude or [r"^$"]

    if args.ci:
        # Only dump error on CI
        args.quiet = True
        args.repeat = 2
        if args.backend == "aot_eager":
            args.exclude = (
                CI_SKIP_AOT_EAGER_TRAINING
                if args.training
                else CI_SKIP_AOT_EAGER_INFERENCE
            )
        elif args.inductor:
            args.exclude = (
                CI_SKIP_INDUCTOR_TRAINING
                if args.training
                else CI_SKIP_INDCUTOR_INFERENCE
            )
    if args.ddp:
        # TODO: we could also hook DDP bench up to --speedup bench, _not_ for mgpu e2e perf,
        # but just to measure impact on singlenode of performing graph-breaks.
        # Left it as a follow up to keep this PR isolated.
        assert (
            args.accuracy
        ), "DDP benchmark is currently only hooked up to --accuracy bench"
        assert args.training, "DDP benchmark requires --training mode"
        if args.no_optimize_ddp:
            torch._dynamo.config.optimize_ddp = False
        else:
            # TODO(whc) after enabling DDPOptimizer by default this could be removed or assert
            torch._dynamo.config.optimize_ddp = True
        if args.only == "dlrm":
            log.error(
                "DLRM+DDP is unsupported as it requires sharding the embedding layer separately from DDP"
            )
            return sys.exit(-1)
    if args.accuracy:
        # Use small batch size. We use >1 batch size to ensure we test
        # batch_norm type of operators that work on batch dims.
        # TODO - Go through the failures for batch size = 2
        if args.batch_size is None:
            if runner.suite_name == "huggingface":
                args.batch_size = 1
            elif runner.suite_name == "torchbench":
                args.batch_size = 4
            else:
                # Larger batch size of TIMM models to have stable batch_norm
                assert runner.suite_name == "timm_models"
                args.batch_size = 8

        # Remove sources of randomness
        if runner.suite_name != "timm_models":
            # TODO - Using train mode for timm_models. Move to train mode for HF and Torchbench as well.
            args.use_eval_mode = True
        inductor_config.fallback_random = True

        # Remove randomeness when torch manual seed is called
        patch_torch_manual_seed()

        # Some models e.g. yolov3 assert batch size on n_gpus
        if "CUDA_VISIBLE_DEVICES" not in os.environ:
            args.device_index = "0"

        # Stricter check to disable fallbacks
        args.suppress_errors = False

    if args.device_index is not None:
        os.environ["CUDA_VISIBLE_DEVICES"] = args.device_index

    elif args.performance:
        # Ensure that we test on real scenarios
        args.use_eval_mode = False

    if args.partition_id > args.total_partitions or args.partition_id < 0:
        print("Invalid partition id")
        return sys.exit(-1)

    if not args.devices:
        if torch.cuda.is_available():
            args.devices = ["cuda"]
        else:
            log.warning("torch.cuda.is_available() == False, using CPU")
            args.devices = ["cpu"]

    if args.devices != ["cpu"] and torch.cuda.is_available():
        global synchronize
        synchronize = torch.cuda.synchronize

    if (
        args.devices == ["cuda"]
        and torch.cuda.get_device_properties(0).total_memory < 25 * 2**30
    ):
        # OOM errors on an RTX 3090 with 24gb RAM
        runner.skip_models.update(
            {
                # torchbench
                "hf_Longformer",
                "timm_nfnet",
                "timm_efficientdet",
                # timm
                "beit_base_patch16_224",
                "cait_m36_384",
                "convmixer_768_32",
                "deit_base_distilled_patch16_224",
                "dm_nfnet_f0",
                "dpn107",
                "dm_nfnet_f0",
            }
        )
        if args.training:
            runner.skip_models.add("hf_T5")

    if torch._dynamo.config.dynamic_shapes:
        # TODO(jansel): fix bugs in these
        runner.skip_models.update(runner.failing_dynamic_shape_models)

    if args.nnc:
        torch._C._jit_override_can_fuse_on_cpu(True)
        torch._C._jit_override_can_fuse_on_gpu(True)
        torch._C._jit_set_texpr_fuser_enabled(True)
        torch._C._jit_set_nvfuser_enabled(False)

    if args.threads:
        torch.set_num_threads(args.threads)

    if args.verbose:
        torch._dynamo.config.log_level = logging.DEBUG

    if args.quiet:
        torch._dynamo.config.log_level = logging.ERROR

    torch._dynamo.config.suppress_errors = args.suppress_errors

    if args.training:
        runner.model_iter_fn = runner.forward_and_backward_pass
        runner.skip_models.update(runner.skip_not_suitable_for_training_models)
    else:
        runner.model_iter_fn = runner.forward_pass

    if args.fast:
        runner.skip_models.update(runner.slow_models)

    if args.devices == ["cpu"]:
        runner.skip_models.update(runner.very_slow_models)

    if args.inductor or args.inductor_dynamic or args.inductor_settings:
        runner.skip_models.update(runner.failing_torchinductor_models)
        if args.float16:
            # TODO(jansel): check if correctness issue is real
            runner.skip_models.add("yolov3")

    if args.float16:
        # these give `INCORRECT - Variation in Eager runs itself` sometimes
        runner.non_deterministic_models.update(
            {
                "demucs",
                "pyhpc_equation_of_state",
                "timm_efficientdet",
                "pyhpc_isoneutral_mixing",
                "pyhpc_turbulent_kinetic_energy",
                "shufflenet_v2_x1_0",
            }
        )

    if args.no_skip:
        runner.skip_models.clear()

    experiment = null_experiment
    global current_name, current_device, current_batch_size, output_filename, optimize_ctx
    optimize_ctx = NullContext()

    if args.overhead:
        optimize_ctx = torch._dynamo.optimize(dummy_fx_compile, nopython=args.nopython)
        experiment = speedup_experiment
        output_filename = "overheads.csv"
    elif args.inductor or args.inductor_dynamic:
        inductor_config.debug = args.verbose
        if args.threads:
            inductor_config.cpp.threads = args.threads

        if args.inductor_dynamic:
            inductor_config.triton.cudagraphs = False
            inductor_config.dynamic_shapes = True
        else:
            inductor_config.dynamic_shapes = False
            if args.export_profiler_trace:
                print("Profiling requested, setting cudagraphs to False")
                inductor_config.triton.cudagraphs = False

        optimize_ctx = torch._dynamo.optimize("inductor", nopython=args.nopython)
        experiment = speedup_experiment
        output_filename = "inductor.csv"
    elif args.speedup_onnx:
        experiment = speedup_experiment_onnx
        output_filename = "baseline_onnx.csv"
    elif args.speedup_trt:
        experiment = speedup_experiment_trt
        output_filename = "baseline_trt.csv"
    elif args.speedup_dynamo_ts:
        optimize_ctx = torch._dynamo.optimize(backends.ts, nopython=args.nopython)
        experiment = speedup_experiment
        output_filename = "speedup_dynamo_ts.csv"
    elif args.speedup_fx2trt:
        optimize_ctx = torch._dynamo.optimize(
            backends.fx2trt_compiler, nopython=args.nopython
        )
        experiment = speedup_experiment_fx2trt
        output_filename = "speedups_fx2trt.csv"
        runner.skip_models.update(runner.failing_fx2trt_models)
        args.float32 = True
        args.float16 = False
        args.cosine = True
    elif args.speedup_fx2trt_fp16:
        optimize_ctx = torch._dynamo.optimize(
            backends.fx2trt_compiler_fp16, nopython=args.nopython
        )
        experiment = speedup_experiment_fx2trt
        output_filename = "speedups_fx2trt_fp16.csv"
        args.float32 = False
        args.float16 = True
        args.cosine = True
    elif args.prims_nvfuser:
        optimize_ctx = torch._dynamo.optimize("prims_nvfuser", nopython=args.nopython)
        experiment = speedup_experiment
        backend_str = "prims_nvfuser"
        output_filename = f"accuracy_aot_{backend_str}.csv"
    elif args.print_fx:
        optimize_ctx = torch._dynamo.optimize(
            print_fx,
            nopython=args.nopython,
        )
    elif args.print_aten_ops:
        optimize_ctx = torch._dynamo.optimize(
            print_aten_ops,
            nopython=args.nopython,
        )
    elif args.nothing:
        optimize_ctx = nothing
        output_filename = "nothing.csv"
    elif args.backend:
        optimize_ctx = torch._dynamo.optimize(args.backend, nopython=args.nopython)
        experiment = speedup_experiment
        if args.accuracy:
            output_filename = f"accuracy_{args.backend}.csv"
        else:
            output_filename = f"speedup_{args.backend}.csv"
    elif args.log_conv_args:
        optimize_ctx = torch._dynamo.optimize(
            conv_args_analysis, nopython=args.nopython
        )
        output_filename = "log_conv_args.csv"
    elif args.recompile_profiler:
        output_filename = "recompile_profiler_log.csv"
        experiment = recompile_profiler_experiment
    else:
        optimize_ctx = torch._dynamo.optimize(
            fx_insert_profiling, nopython=args.nopython
        )
        experiment = coverage_experiment
        output_filename = "coverage.csv"

    if args.inductor or args.backend == "inductor":
        if args.disable_cudagraphs:
            inductor_config.triton.cudagraphs = False

    runner.setup_amp()

    if args.output:
        output_filename = args.output

    if output_filename:
        if args.output_directory:
            output_filename = os.path.join(args.output_directory, output_filename)
        else:
            output_filename = os.path.join(
                torch._dynamo.config.base_dir, output_filename
            )

    if args.find_batch_sizes and args.only:
        for device in args.devices:
            batch_size = runner.batch_size_finder(device, args.only)
            print(args.only, batch_size)
            output_csv(output_filename, [], [args.only, batch_size])
        return

    if args.export_profiler_trace:
        if args.profiler_trace_name is None:
            if args.backend:
                args.profiler_trace_name = args.backend
            elif args.inductor or args.inductor_dynamic:
                args.profiler_trace_name = "inductor"
            else:
                args.profiler_trace_name = "profile"
        else:
            args.profiler_trace_name = args.profiler_trace_name

    experiment = functools.partial(experiment, args, runner.model_iter_fn)

    if args.only:
        model_name = args.only
        for device in args.devices:
            batch_size = args.batch_size
            if args.batch_size_file:
                batch_size = read_batch_size_from_file(
                    args, args.batch_size_file, model_name
                )
            if model_specified_by_path(args.only):
                model, example_inputs = load_model_from_path(args.only)
                name = model.__class__.__name__
                model = model.to(device=device)
                example_inputs = tree_map(lambda x: x.to(device=device), example_inputs)
            else:
                try:
                    if args.part:
                        (
                            device,
                            name,
                            model,
                            example_inputs,
                            batch_size,
                        ) = runner.load_model(
                            device, model_name, batch_size=batch_size, part=args.part
                        )
                    else:
                        (
                            device,
                            name,
                            model,
                            example_inputs,
                            batch_size,
                        ) = runner.load_model(device, model_name, batch_size=batch_size)
                except NotImplementedError as e:
                    print(e)
                    import traceback

                    print(traceback.format_exc())
                    logging.warn(f"{args.only} failed to load")
                    continue  # bad benchmark implementation

            if args.trace_on_xla:
                import torch_xla.core.xla_model as xm

                xla_dev = xm.xla_device()
                model = model.to(device=xla_dev)
                example_inputs = tree_map(
                    lambda x: x.to(device=xla_dev), example_inputs
                )

            current_name = name
            current_device = device
            current_batch_size = batch_size
            set_model_name(name)

            if args.float32:
                model, example_inputs = cast_to_fp32(model, example_inputs)
            elif args.float16:
                model, example_inputs = cast_to_fp16(model, example_inputs)

            if args.log_operator_inputs:
                log_operator_inputs(
                    model, example_inputs, runner.model_iter_fn, name, args
                )
                continue

            runner.run_one_model(
                name,
                model,
                example_inputs,
                optimize_ctx,
                experiment,
                diff=args.diff_main,
                explain=args.explain,
            )
        if args.generate_aot_autograd_stats:
            stats_file = output_filename.split(".csv")[0] + "_stats.csv"
            output_csv(
                stats_file,
                ("dev", "name", "batch_size", "total_aot_graphs", "ok_aot_graphs"),
                [
                    current_device,
                    current_name,
                    current_batch_size,
                    *Stats.aot_summary(),
                ],
            )
    else:
        if output_filename and os.path.exists(output_filename):
            os.unlink(output_filename)
        if original_dir:
            os.chdir(original_dir)
        for name in runner.iter_model_names(args):
            current_name = name
            placeholder_batch_size = 0

            def write_csv():
                for device in args.devices:
                    output_csv(
                        output_filename, [], [device, name, placeholder_batch_size, 0.0]
                    )

            try:
                subprocess.check_call(
                    [sys.executable] + sys.argv + [f"--only={name}"], timeout=60 * 20
                )
            except subprocess.TimeoutExpired:
                print("TIMEOUT", file=sys.stderr)
                write_csv()
            except subprocess.SubprocessError:
                print("ERROR", file=sys.stderr)
                write_csv()
        print_summary(output_filename)


def log_operator_inputs(model, example_inputs, model_iter_fn, name, args):
    mode = "training" if args.training else "eval"
    output = os.path.join(os.path.dirname(args.output), f"{name}_{mode}.txt")

    # TODO - add option for coalescing inputs over multiple runs
    if os.path.exists(output):
        print(f"Skipping {name}, {output} already exists")
        return

    print(f"Running {name}")

    operator_mode = OperatorInputsMode()
    fake_tensor_mode = FakeTensorMode()

    with torch._subclasses.fake_tensor.FakeCopyMode(fake_tensor_mode):
        model_fake = copy.deepcopy(model)
        example_inputs_fake = copy.deepcopy(example_inputs)
    try:
        with fake_tensor_mode, operator_mode:
            model_iter_fn(model_fake, example_inputs_fake, collect_outputs=False)
    except Exception as e:
        print(f"{name} failed to run with fake tensors, trying real. Exception: {e}")
        operator_mode = OperatorInputsMode()
        try:
            with operator_mode:
                model_iter_fn(model, example_inputs, collect_outputs=False)
        except Exception as e2:
            print(f"{name} failed to run with real. Exception: {e2}")
            raise

    print(f"Writing output to {output}")
    operator_mode.log_to_file(output)


if __name__ == "__main__":
    logging.basicConfig(level=logging.WARNING)
    warnings.filterwarnings("ignore")
    main()<|MERGE_RESOLUTION|>--- conflicted
+++ resolved
@@ -1138,7 +1138,6 @@
             correct_rerun_result = None
 
             # Run with Dynamo
-<<<<<<< HEAD
             # Sometime CI fails with random triton compilation failure which disappears after retry
             # TODO: revisit this after switching to new Triton runtime
             retries = 2 if self.args.ci else 0
@@ -1146,11 +1145,11 @@
                 reset_rng_state()
                 torch._dynamo.reset()
                 try:
-                    model_copy = deepcopy_and_maybe_ddp(model)
-                    self.init_optimizer(name, current_device, model_copy.parameters())
                     optimized_model_iter_fn = optimize_ctx(self.run_n_iterations)
 
-                    new_result = optimized_model_iter_fn(model_copy, example_inputs)
+                    new_result = optimized_model_iter_fn(
+                        deepcopy_and_maybe_ddp(model), example_inputs
+                    )
                     break
                 except Exception as e:
                     print(
@@ -1169,23 +1168,6 @@
                     else:
                         accuracy_status = "fail_to_run"
                         return record_status(accuracy_status)
-=======
-            reset_rng_state()
-            torch._dynamo.reset()
-            try:
-                optimized_model_iter_fn = optimize_ctx(self.run_n_iterations)
-
-                new_result = optimized_model_iter_fn(
-                    deepcopy_and_maybe_ddp(model), example_inputs
-                )
-            except Exception as e:
-                accuracy_status = "fail_to_run"
-                print(
-                    "TorchDynamo optimized model failed to run because of following error"
-                )
-                log.exception(e)
-                return record_status(accuracy_status)
->>>>>>> 9d2cf84e
 
             if not same(
                 correct_result,
