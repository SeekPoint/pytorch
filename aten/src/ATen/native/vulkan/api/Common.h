--- conflicted
+++ resolved
@@ -7,21 +7,6 @@
 
 #include <ATen/native/vulkan/api/vk_api.h>
 
-<<<<<<< HEAD
-#define CONCAT_LITERALS(a, b) #a #b
-#ifdef USE_VULKAN_SHADERC_RUNTIME
-#include <ATen/native/vulkan/glsl.h>
-#define VK_KERNEL(name)                          \
-  ::at::native::vulkan::api::ShaderInfo {        \
-    CONCAT_LITERALS(vulkan., name), name##_glsl, \
-  }
-#else
-#include <ATen/native/vulkan/spv.h>
-#define VK_KERNEL(name) ::at::native::vulkan::name##_spv
-#endif /* USE_VULKAN_SHADERC_RUNTIME */
-
-=======
->>>>>>> 2d135ca7
 /*
  * Check that the return code of a Vulkan API call is VK_SUCCESS, throwing an
  * error with the returned code if not. If STRIP_ERROR_MESSAGES is defined then
