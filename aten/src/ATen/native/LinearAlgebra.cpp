--- conflicted
+++ resolved
@@ -24,11 +24,8 @@
 #include <functional>
 #include <limits>
 #include <numeric>
-<<<<<<< HEAD
+#include <string>
 #include <tuple>
-=======
-#include <string>
->>>>>>> e00538d4
 
 namespace at {
 namespace meta {
