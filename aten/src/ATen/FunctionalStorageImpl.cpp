--- conflicted
+++ resolved
@@ -98,16 +98,10 @@
     // LTC hasn't implemented SymInt support yet though (torch::lazy::SymIntNodeImpl).
     // Once it does, we should remove this check.
     if (value.key_set().has(c10::DispatchKey::Python)) {
-<<<<<<< HEAD
-      return at::detail::computeStorageNbytes(value.sym_sizes(), value.sym_strides(), value.dtype().itemsize(), value.storage_offset());
-    }
-  }
-=======
       return value.storage().sym_nbytes();
     }
   }
   // XLA storage objects also do not properly track nbytes.
->>>>>>> 2386cd29
   return at::detail::computeStorageNbytes(value.sizes(), value.strides(), value.dtype().itemsize(), value.storage_offset());
 }
 
